"""Some simple console message functions w/counting features for
errors, warnings, and info.  Also error exception raising and
tracebacks.
"""
from __future__ import print_function

import sys
import os
import optparse
import logging
import pprint
import contextlib


DEFAULT_VERBOSITY_LEVEL = 50

class CrdsLogger(object):
    def __init__(self, name="CRDS", enable_console=True, level=logging.DEBUG, enable_time=True):
        self.name = name
        self.handlers = []
        self.logger = logging.getLogger(name)
        self.logger.setLevel(level)
        self.formatter = self.set_formatter()
        self.console = None
        if enable_console:
            self.add_console_handler(level)
        self.errors = 0
        self.warnings = 0
        self.infos = 0
        self.eol_pending = False
        try:
            self.verbose_level =  int(os.environ.get(
                self.name.replace(".","_").upper() + "_VERBOSITY", 0))
        except Exception:
            self.verbose_level = DEFAULT_VERBOSITY_LEVEL
            
    def set_formatter(self, enable_time=False):
        """Set the formatter attribute of `self` to a logging.Formatter and return it."""
        self.formatter = logging.Formatter(
<<<<<<< HEAD
            '%(name)-6s: %(levelname)-5s {}  %(message)s'.format(" %(asctime)s " if enable_time else ""))
=======
            '%(name)-6s: %(levelname)-8s{} %(message)s'.format(" [%(asctime)s] " if enable_time else ""))
>>>>>>> c65fe9bb
        for handler in self.handlers:
            handler.setFormatter(self.formatter)
        return self.formatter
        
    def format(self, *args, **keys):
        end = keys.get("end", "\n")
        sep = keys.get("sep", " ")
        output = sep.join([str(arg) for arg in args]) + end
        return output

    def eformat(self, *args, **keys):
        keys["end"] = ""
        if self.eol_pending:
            self.write()
        return self.format(*args, **keys)

    def info(self, *args, **keys):
        self.infos += 1
        self.logger.info(self.eformat(*args, **keys))

    def error(self, *args, **keys):
        self.errors += 1
        self.logger.error(self.eformat(*args, **keys))

    def warn(self, *args, **keys):
        self.warnings += 1
        self.logger.warn(self.eformat(*args, **keys))
        
    def debug(self, *args, **keys):
        self.logger.debug(self.eformat(*args, **keys))

    def verbose(self, *args, **keys):
        verbosity = keys.get("verbosity", DEFAULT_VERBOSITY_LEVEL)
        if self.verbose_level < verbosity:
            return
        self.debug(*args, **keys)
 
    def verbose_warning(self, *args, **keys):
        verbosity = keys.get("verbosity", DEFAULT_VERBOSITY_LEVEL)
        if self.verbose_level < verbosity:
            return
        self.warn(*args, **keys)
            
    def write(self, *args, **keys):
        """Output a message to stdout, formatting each positional parameter
        as a string.
        """
        output = self.format(*args, **keys)
        self.eol_pending = not output.endswith("\n")
        sys.stdout.write(output)
        sys.stdout.flush()

    def status(self):
        return self.errors, self.warnings, self.infos
    
    def reset(self):
        self.errors = self.warnings = self.infos = 0
        
    def set_verbose(self, level=True):
        assert 0 <= level <= 100,  "verbosity level must be in range 0..100"
        old_verbose = self.verbose_level
        if level == True:
            level = DEFAULT_VERBOSITY_LEVEL
        elif level == False:
            level = 0
        self.verbose_level = level
        return old_verbose
        
    def get_verbose(self):
        return self.verbose_level
    
    def add_console_handler(self, level=logging.DEBUG, stream=sys.stderr):
        if self.console is None:
            self.console = self.add_stream_handler(stream)

    def remove_console_handler(self):
        if self.console is not None:
            self.console = self.remove_stream_handler(self.console)

    def add_stream_handler(self, filelike, level=logging.DEBUG):
        handler = logging.StreamHandler(filelike)
        handler.setLevel(level)
        handler.setFormatter(self.formatter)
        self.handlers.append(handler)
        self.logger.addHandler(handler)
        return handler
    
    def remove_stream_handler(self, handler):
        self.handlers.remove(handler)
        self.logger.removeHandler(handler)
    
THE_LOGGER = CrdsLogger("CRDS")

info = THE_LOGGER.info
error = THE_LOGGER.error
warning = THE_LOGGER.warn
verbose_warning = THE_LOGGER.verbose_warning
verbose = THE_LOGGER.verbose
debug = THE_LOGGER.debug
status = THE_LOGGER.status
reset = THE_LOGGER.reset
write = THE_LOGGER.write
set_verbose = THE_LOGGER.set_verbose
get_verbose = THE_LOGGER.get_verbose
add_console_handler = THE_LOGGER.add_console_handler
remove_console_handler = THE_LOGGER.remove_console_handler
add_stream_handler = THE_LOGGER.add_stream_handler
remove_stream_handler = THE_LOGGER.remove_stream_handler
format = THE_LOGGER.format

def errors():
    """Return the global count of errors."""
    return THE_LOGGER.errors

def set_test_mode():
    """Route log messages to standard output for testing with doctest."""
    remove_console_handler()
    add_console_handler(stream=sys.stdout)
    set_log_time(False)
    
def set_log_time(enable_time=False):
    """Set the flag for including time in log messages.  Ignore CRDS_LOG_TIME."""
    THE_LOGGER.set_formatter(enable_time)

# ===========================================================================

def exception_trap_logger(func):
    @contextlib.contextmanager
    def func_on_exception(*args, **keys):
        """func_on_exception is a context manager which issues a func() message if any statement
        in a with-block generates an exception.   The exception is suppressed.
    
        >> with warn_on_exception("As expected, it failed."):
        ...    print("do it.")
        do it.
    
        >> with warn_on_exception("As expected, it failed."):
        ...    raise Exception("It failed!")
        ...    print("do it.")
        
        Never printed 'do it.'  Nothing printed because the func() output is a log message.
        """
        try:
            yield
        except Exception,  exc:
            func(*args + (":", str(exc)), **keys)
    return func_on_exception

info_on_exception = exception_trap_logger(info)
debug_on_exception = exception_trap_logger(debug)
verbose_on_exception = exception_trap_logger(verbose)
warn_on_exception = exception_trap_logger(warning)
error_on_exception = exception_trap_logger(error)

# ===========================================================================

class PP(object):
    """A wrapper to defer pretty printing until after it's known a verbose 
    message will definitely be output.
    """
    def __init__(self, ppobj):
        self.ppobj = ppobj
    
    def __str__(self):
        return pprint.pformat(self.ppobj)

class Deferred(object):
    """A wrapper to delay calling a callable until after it's known a verbose 
    message will definitely be output.
    """
    def __init__(self, ppobj):
        self.ppobj = ppobj
    
    def __str__(self):
        return str(self.ppobj())

# ===========================================================================

def handle_standard_options(
        args, parser=None, usage="usage: %prog [options] <inpaths...>"):
    '''Set some standard options on an optparser object,  many
    of which interplay with the log module itself.
    '''
    if parser is None:
        parser = optparse.OptionParser(usage)
    
    parser.add_option("-V", "--verbose", dest="verbose",
                      help="Set verbosity level.", 
                      metavar="VERBOSITY", default=None)

    options, args = parser.parse_args(args)

    if options.verbose is not None:
        set_verbose(int(options.verbose))

    return options, args

def standard_status():
    """Print out errors, warnings, and infos."""
    errors, warnings, infos = THE_LOGGER.status()
    info(errors, "errors")
    info(warnings, "warnings")
    info(infos, "infos")

# ==============================================================================

def format_parameter_list(parameters):
    """Given an item list or dictionary of matching parameters,  return a formatted string.
    Typically used to format matching parameters or bestrefs dicts for debug.
    """
    items = sorted(dict(parameters).items())
    return " ".join(["=".join([key, repr(str(value))]) for (key,value) in items])
    <|MERGE_RESOLUTION|>--- conflicted
+++ resolved
@@ -37,11 +37,7 @@
     def set_formatter(self, enable_time=False):
         """Set the formatter attribute of `self` to a logging.Formatter and return it."""
         self.formatter = logging.Formatter(
-<<<<<<< HEAD
-            '%(name)-6s: %(levelname)-5s {}  %(message)s'.format(" %(asctime)s " if enable_time else ""))
-=======
             '%(name)-6s: %(levelname)-8s{} %(message)s'.format(" [%(asctime)s] " if enable_time else ""))
->>>>>>> c65fe9bb
         for handler in self.handlers:
             handler.setFormatter(self.formatter)
         return self.formatter
