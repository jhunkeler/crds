"""This module contains functions for parsing the datetime formats used by the CDBS
HTML tables and HST FITS data sets.   It contains a formatting function which will render
a date and time in a sortable string representation (isoformat).
"""
from __future__ import print_function
from __future__ import division
from __future__ import absolute_import

import datetime
import re

from . import python23, config, exceptions, log
from . import exceptions

# =======================================================================

def reformat_date(date, sep=" "):
    """Reformat datestring `d` in any recognized format in CRDS standard form."""
    parsed = parse_date(date)
    return format_date(parsed, sep=sep)

def format_date(date, sep=" "):
    """Format a datestring `d` in CRDS standard form.
    
    >>> format_date("Mar 21 2001 12:00:00 am")
    '2001-03-21 00:00:00'
    """
    if isinstance(date, python23.string_types):
        date = parse_date(date)
    return date.isoformat(sep)

T_SEPERATED_DATE_RE = re.compile(r"^\d\d\d\d[-/]\d\d[-/]\d\dT\d\d:\d\d(:\d\d(:\d\d(.\d+)?)?)?$")
ALPHABETICAL_RE = re.compile(r"[A-Za-z]{3,10}")

def parse_date(date):
    """Parse any date-time string into a datetime object.
    
    >>> parse_date("Dec 01 1993 00:00:00 UT")
    datetime.datetime(1993, 12, 1, 0, 0)
    
    >>> parse_date('Feb 08 2006 01:02AM')
    datetime.datetime(2006, 2, 8, 1, 2)
    
    >>> parse_date('12/21/1999 05:42:35')
    datetime.datetime(1999, 12, 21, 5, 42, 35)

    >>> parse_date('1999-12-21T05:42:35')
    datetime.datetime(1999, 12, 21, 5, 42, 35)

    >>> parse_numerical_date('12-21-1999 05:42')
    datetime.datetime(1999, 12, 21, 5, 42)

    >>> parse_date("19970114:053714")
    datetime.datetime(1997, 1, 14, 5, 37, 14)
    
    >>> dtval = parse_date(datetime.datetime.now())
    >>> isinstance(dtval, datetime.datetime)
    True

    >>> parse_date("2008-10-15T08:44:44.619 UNDEFINED")
    Traceback (most recent call last):
    ...
    InvalidDatetimeError: One or more required date/time values is UNDEFINED

    """
    if isinstance(date, datetime.datetime):
        date = str(date)

    if "UNDEFINED" in date:
        raise exceptions.InvalidDatetimeError(
            "One or more required date/time values is UNDEFINED")
    
    if date.endswith(" UT"):  # Dec 01 1993 00:00:00 UT
        date = date[:-3]

    if T_SEPERATED_DATE_RE.match(date):
        date = date.replace("T", " ")
        
    if ALPHABETICAL_RE.search(date):
        return parse_alphabetical_date(date)
    else:
        return parse_numerical_date(date)

def now(sep=" "):
    """Returns the timestamp for the current time."""
    return format_date(datetime.datetime.now(), sep)

MONTHS = ["Jan", "Feb", "Mar", "Apr", "May", "Jun",
          "Jul", "Aug", "Sep", "Oct", "Nov", "Dec"]

def month_num(month, initial_date=None):
    """Convert a month name to a month number."""
    try:
        return  MONTHS.index(month[:3].capitalize()) + 1
    except ValueError as exc:
        raise ValueError(
            "Invalid month value", repr(month), "in base date",
            repr(initial_date)) from exc
    
def parse_alphabetical_date(date):
    """Parse date/time strings with alphabetical months into datetime's.

    >>> parse_alphabetical_date('Feb 08 2006 01:02AM')
    datetime.datetime(2006, 2, 8, 1, 2)

    >>> parse_alphabetical_date('feb 08 2006')
    datetime.datetime(2006, 2, 8, 0, 0)

    >>> parse_alphabetical_date('July 27, 1999 00:00:00')
    datetime.datetime(1999, 7, 27, 0, 0)

    >>> parse_alphabetical_date('JULY 27, 1999 00:00:00')
    datetime.datetime(1999, 7, 27, 0, 0)

    >>> parse_alphabetical_date("03-Jan-2013")
    datetime.datetime(2013, 1, 3, 0, 0)
    
    >>> format_date("Mar 21 2001 12:00:00 am")
    '2001-03-21 00:00:00'
    """
    initial_date = date
    while date.lower().endswith(" am"):
        date = date.lower().replace(" am", "am")
    while date.lower().endswith(" pm"):
        date = date.lower().replace(" pm", "pm")
    
    date = date.replace("-", " ")
    date = date.replace("/", " ")

    try:
        month, day, year, time = date.split()    # 'Feb 08 2006 01:02AM'
    except ValueError:
        month, day, year = date.split()          # 'Feb 08 2006'
        time = "00:00AM"

    if day.endswith(","):     # 
        day = day[:-1]

    try:
        imonth = month_num(month, initial_date)
        iday = int(day)
        iyear = int(year)
    except Exception:
        day, month = month, day
        imonth = month_num(month, initial_date)
        iday = int(day)
        iyear = int(year)

    ihour, iminute, isecond, imicrosecond = parse_time(time)

    return datetime.datetime(iyear, imonth, iday, ihour, iminute, isecond, 
                             imicrosecond)

def parse_time(time):
    """Parse a time string into (hour, minute, second, microsecond), 
    including AM/PM.
    
    >>> parse_time('12:00')
    (12, 0, 0, 0)

    >>> parse_time('01:02AM')
    (1, 2, 0, 0)

    >>> parse_time('01:02PM')
    (13, 2, 0, 0)

    >>> parse_time('13:02PM')
    (13, 2, 0, 0)

    >>> parse_time('13:02 PM')
    (13, 2, 0, 0)

    >>> parse_time(' 13:02 PM ')
    (13, 2, 0, 0)
    
    >>> parse_time('12:42 AM')
    (0, 42, 0, 0)

    """
    time = time.strip()
    ampm = "unspecified"
    if time[-2:].upper() in ["AM", "PM"]:
        ampm = time[-2:].upper()
        time = time[:-2]
    try:
        hour, minute = time.split(":")
        second = "00"
    except ValueError:
        hour, minute, second = time.split(":")
    ihour = int(hour)
    iminute = int(minute)
    second = float(second)
    isecond = int(second)   # int rejects float strs
    imicrosecond = int((second-isecond) * 10**6)
    if ampm == "PM":
        if ihour < 12:
            ihour += 12
    elif ampm == "AM":
        if ihour == 12:
            ihour -= 12
    return ihour, iminute, isecond, imicrosecond

MONTH_DAY_YEAR_RE = re.compile(r"^\d\d/\d\d/\d\d\d\d$")
YEAR_MONTH_DAY_RE = re.compile(r"^\d\d\d\d/\d\d/\d\d$")
NINETEEN_HUNDREDS_RE = re.compile(r"^\d\d/\d\d/9\d$")
TWENTY_FIRST_CENT_RE = re.compile(r"^\d\d/\d\d/[0-3]\d$")
DATE_COLON_TIME_RE = re.compile(r"^\d\d\d\d\d\d\d\d:\d\d\d\d\d\d$")

def parse_numerical_date(dstr):
    """Parse a datetime string with the month expressed as a number in various 
    formats.   Return a datetime object.
    
    >>> parse_numerical_date('12/21/1999 05:42')
    datetime.datetime(1999, 12, 21, 5, 42)
    
    >>> parse_numerical_date('12/21/1999 05:42:35')
    datetime.datetime(1999, 12, 21, 5, 42, 35)
    
    >>> parse_numerical_date('1999-12-21 05:42:00')
    datetime.datetime(1999, 12, 21, 5, 42)
    
    >>> parse_numerical_date('12-21-1999 05:42:00')
    datetime.datetime(1999, 12, 21, 5, 42)

    >>> parse_numerical_date('21/12/99 05:42:00 PM')
    datetime.datetime(1999, 12, 21, 17, 42)

    >>> parse_numerical_date('21/12/01 05:42:00')
    datetime.datetime(2001, 12, 21, 5, 42)

    >>> parse_numerical_date('21/12/15 05:42:00')
    datetime.datetime(2015, 12, 21, 5, 42)

    >>> parse_date("19970114:053714")
    datetime.datetime(1997, 1, 14, 5, 37, 14)
    """
    dstr = dstr.replace("-","/")
    parts = dstr.split()
    date = parts[0]
    if len(parts) == 1:
        time = "00:00:00"
    else:
        time = " ".join(parts[1:])
        
    ihour, iminute, isecond, imicrosecond = parse_time(time)

    if MONTH_DAY_YEAR_RE.match(date):
        month, day, year = date.split("/")
    elif YEAR_MONTH_DAY_RE.match(date):
        year, month, day = date.split("/")
    elif NINETEEN_HUNDREDS_RE.match(date):
        day, month, year = date.split("/")
        year = "19" + year
    elif TWENTY_FIRST_CENT_RE.match(date):
        day, month, year = date.split("/")
        year = "20" + year
    elif DATE_COLON_TIME_RE.match(date):
        year = date[:4]
        month = date[4:6]
        day = date[6:8]
        ihour = int(date[9:11])
        iminute = int(date[11:13])
        isecond = int(date[13:15])
        imicrosecond = 0
    else:
        raise ValueError("Unknown numerical date format: " + repr(dstr))
    
    imonth, iday, iyear, = int(month), int(day), int(year)
 
    return datetime.datetime(iyear, imonth, iday, ihour, iminute, isecond, 
                             imicrosecond)

# ============================================================================

class DateParser(object):
    """Abstract baseclass for defining date parsers."""
    
    format = re.compile("^$")
    should_be = "DATE FORMAT NOT DEFINED"

    def _get_date_dict(self, match):
        raise NotImplementedError("Data Parser is an abstract class.")
    
    @classmethod
    def get_datetime(cls, datestr):
        match = cls.format.match(datestr)
        if not match:
            raise ValueError(
                "Invalid " + repr(cls.__name__) + " format " + repr(datestr) +
                " should be " + repr(cls.should_be)
            )
        return datetime.datetime(**cls._get_date_dict(match))

class Slashdate(DateParser):
    """
    >>> Slashdate.get_datetime("25 / 12 / 2014")
    datetime.datetime(2014, 12, 25, 0, 0)

    >>> Slashdate.get_datetime(r"25 / 12 x 2014")
    Traceback (most recent call last):
    ...
    ValueError: Invalid 'Slashdate' format '25 / 12 x 2014'
    """
    format = re.compile(r"(?P<day>\d\d)\s*/\s*(?P<month>\d\d)\s*/\s*(?P<year>\d\d\d\d)")
    should_be = "DD/MM/YYYY"

    @classmethod
    def _get_date_dict(cls, match):    
        return dict(month=int(match.group("month")),
                    day=int(match.group("day")),
                    year=int(match.group("year")))
        
class Dashdate(DateParser):
    """Originally Slashdate supported HST PEDIGREE dates, later extended to JWST PEDIGREE dates.

    >>> Dashdate.get_datetime("2014-12-25")
    datetime.datetime(2014, 12, 25, 0, 0)

    >>> Dashdate.get_datetime(r"25 / 12 x 2014")
    Traceback (most recent call last):
    ...
    ValueError: Invalid 'Ddate' format '25 / 12 x 2014'
    """
    format = re.compile(r"(?P<year>\d\d\d\d)\-(?P<month>\d\d)\-(?P<day>\d\d)")
    should_be = "YYYY-MM-DD"
    
    @classmethod
    def _get_date_dict(cls, match):    
        return dict(month=int(match.group("month")),
                    day=int(match.group("day")),
                    year=int(match.group("year")))

class Sybdate(DateParser):
    """
    >>> Sybdate.get_datetime("Mar 21 2001")
    datetime.datetime(2001, 3, 21, 0, 0)

    >>> Sybdate.get_datetime("Mar 21 2001 12:00:00")
    datetime.datetime(2001, 3, 21, 12, 0)
    
    >>> Sybdate.get_datetime("Mar 21 2001 12:00:00 am")
    datetime.datetime(2001, 3, 21, 0, 0)
    
    >>> Sybdate.get_datetime("Mar 21 2001 12:00:00 PM")
    datetime.datetime(2001, 3, 21, 12, 0)

    >>> Sybdate.get_datetime("Mar 21 2001 01:00:00 PM")
    datetime.datetime(2001, 3, 21, 13, 0)

    >>> Sybdate.get_datetime("Mxx 21 2001 01:00:00 PM")
    Traceback (most recent call last):
    ...
    ValueError: Invalid month value 'Mxx'
    """
    format = re.compile(
        r"(?P<month>[A-Za-z]{1,10})\s+" + \
            r"(?P<day>\d{1,2}),?\s+" + \
            r"(?P<year>\d{1,4})" + \
            r"(\s+(?P<hour>\d{1,2}):" + \
            r"(?P<minute>\d{1,2}):" + \
            r"(?P<second>\d{1,2})\s*" + \
            r"(?P<meridian>am|pm|AM|PM)?" + \
            r")?")

<<<<<<< HEAD
    should_be ="Mar 21 2001 12:00:00 am"
=======
    should_be ="e.g. Mar 21 2001 12:00:00 am"
>>>>>>> b2a664fd

    @classmethod
    def _get_date_dict(cls, match):
        items = match.groupdict()
        try:
            items["month"] = month_num(match.group("month"))
        except IndexError as exc:
            raise ValueError(
                "Illegal month", repr(match.group("month"))) from exc
        if items["meridian"]:
            hour = int(items["hour"])
            if items["meridian"].lower() == "pm":
                if hour < 12:
                    hour += 12
            else:
                if hour == 12:
                    hour -= 12
            items["hour"] = str(hour)
            del items["meridian"]
        return dict([(name, int(x)) for (name, x) in items.items() if x])
    
class Jwstdate(DateParser):
    """
    >>> Jwstdate.get_datetime("2001-03-21T00:00:00")
    datetime.datetime(2001, 3, 21, 0, 0)

    >>> Jwstdate.get_datetime("2001-03-21")
    datetime.datetime(2001, 3, 21, 0, 0)

    >>> Jwstdate.get_datetime("2001-03-21 12:00:00")
    Traceback (most recent call last):
    ...
    ValueError: Invalid 'Jwstdate' format '2001-03-21 12:00:00'
    """
    format = re.compile(
        r"^(?P<year>\d\d\d\d)\-" + \
            r"(?P<month>\d\d)\-" + \
            r"(?P<day>\d\d)(T" + \
            r"(?P<hour>\d\d):" + \
            r"(?P<minute>\d\d):" + \
            r"(?P<second>\d\d))?$")

<<<<<<< HEAD
    should_be = "2018-12-22T00:00:00"
=======
    should_be = "e.g. 2018-12-22T00:00:00"
>>>>>>> b2a664fd

    @classmethod
    def _get_date_dict(cls, match):
        items = match.groupdict()
        return dict([(name, int(x)) for (name, x) in items.items() if x])
    
class Anydate(DateParser):
    """
    Historically Anydate was an HST format limited to Sybdate and Slashdate:
    
    >>> Anydate.get_datetime("25 / 12 / 2014")
    datetime.datetime(2014, 12, 25, 0, 0)

    >>> Anydate.get_datetime("Mar 21 2001 12:00:00") 
    datetime.datetime(2001, 3, 21, 12, 0)
    
    Consequently, the CRDS (and JWST FITS) internal time format is not an Anydate:
    
    >>> Anydate.get_datetime("2001-03-21T00:00:00")
    Traceback (most recent call last):
    ...
    ValueError: Invalid Anydate format '2001-03-21T00:00:00'

    This is controversial but conservatism suggests limiting the format to historical possibilities in
    case there is any downstream software incapable of handling the newer CRDS/FITS format.
    """
    
    @classmethod
    def get_datetime(cls, datestr):
        try:
            return Slashdate.get_datetime(datestr)
        except ValueError:
            pass
        try:
            return Sybdate.get_datetime(datestr)
        except ValueError as exc:
            raise ValueError("Invalid Anydate format", repr(datestr)) from exc
    

#class Shortdate(DateParser):
#    pass
#
#class DashDate(DateParser):
#    pass
#
#class CdbsDate(DateParser):
#    pass

# ============================================================================

DATETIME_RE_STR = r"^(\d\d\d\d\-\d\d\-\d\d(\s+|T)\d\d:\d\d:\d\d)$"
DATETIME_RE = re.compile(DATETIME_RE_STR)
DATE_RE_STR = r"^\d\d\d\d\-\d\d\-\d\d$"
TIME_RE_STR = r"^\d\d:\d\d:\d\d$"

def is_datetime(datetime_str):
    """Raise an assertion error if `datetime_str` doesn't look like a CRDS date.
    Otherwise return `datetime_str`.   This is used to match the composite
    datetime string used by the UseAfter selector.
    
    >>> is_datetime('2001-03-21T00:00:00')
    '2001-03-21T00:00:00'
    
    >>> is_datetime('2001-03-21 00:00:00')
    '2001-03-21 00:00:00'
    
    >>> is_datetime('2001-03-99 00:00:00')
    Traceback (most recent call last):
    ...
    CrdsError: day is out of range for month
    
    >>> is_datetime('2001-03-21X00:00:00')
    Traceback (most recent call last):
    ...
    AssertionError: Invalid date/time.  Should be YYYY-MM-DD HH:MM:SS
    """
    assert DATETIME_RE.match(datetime_str), \
        "Invalid date/time.  Should be YYYY-MM-DD HH:MM:SS"
    try:
        parse_date(datetime_str)
    except ValueError as exc:
        raise exceptions.CrdsError(str(exc)) from exc
    return datetime_str


# ============================================================================
def reformat_useafter(rmapping, header):
    """Reformat a USEAFTER date in a standard CRDS form which can be split into
    DATE-OBS and TIME-OBS.   Honor the ALLOW_BAD_USEAFTER to provide a safe default
    for early junk USEAFTER values;  1900-01-01T00:00:00.
    """
    useafter = str(header["USEAFTER"])
    try:
        return reformat_date(useafter)
    except Exception as exc:
        if config.ALLOW_BAD_USEAFTER:
            log.warning("Can't parse USEAFTER =", repr(useafter),
                        "in", repr(rmapping.filename), "faking as '1900-01-01T00:00:00'")
            return reformat_date("1900-01-01T00:00:00")
        else:
            raise exceptions.InvalidUseAfterFormat(
                "Bad USEAFTER time format =", repr(useafter)) from exc

def get_slash_date(datestr):
    """Return the datetime object corresponding to `datestr` which must
    be in DD/MM/YYYY format.
    """
    return Slashdate.get_datetime(datestr)

def get_dash_date(datestr):
    """Return the datetime object corresponding to `datestr` which must
    be in YYYY-MM-DD format.
    """
    return Dashdate.get_datetime(datestr)

def get_slash_date(datestr):
    """Return the datetime object corresponding to `datestr` which must
    be in DD/MM/YYYY format.
    """
    return Slashdate.get_datetime(datestr)

def get_dash_date(datestr):
    """Return the datetime object corresponding to `datestr` which must
    be in YYYY-MM-DD format.
    """
    return Dashdate.get_datetime(datestr)

# ============================================================================

def test():
    """Run module doctests."""
    import doctest
    from crds.core import timestamp
    return doctest.testmod(timestamp)

if __name__ == "__main__":
    print(test())
<|MERGE_RESOLUTION|>--- conflicted
+++ resolved
@@ -362,11 +362,7 @@
             r"(?P<meridian>am|pm|AM|PM)?" + \
             r")?")
 
-<<<<<<< HEAD
     should_be ="Mar 21 2001 12:00:00 am"
-=======
-    should_be ="e.g. Mar 21 2001 12:00:00 am"
->>>>>>> b2a664fd
 
     @classmethod
     def _get_date_dict(cls, match):
@@ -409,11 +405,7 @@
             r"(?P<minute>\d\d):" + \
             r"(?P<second>\d\d))?$")
 
-<<<<<<< HEAD
     should_be = "2018-12-22T00:00:00"
-=======
-    should_be = "e.g. 2018-12-22T00:00:00"
->>>>>>> b2a664fd
 
     @classmethod
     def _get_date_dict(cls, match):
