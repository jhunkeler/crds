"""This module is a command line script which handles comparing the best
reference recommendations for a particular context and dataset files.

For more details on the several modes of operations and command line parameters browse the source or run:   

% python -m crds.bestrefs --help
"""
from __future__ import print_function
from __future__ import division
from __future__ import absolute_import
import sys
import os
from collections import namedtuple, OrderedDict
import json
from crds import python23

import crds
from crds import (log, config, utils, timestamp, cmdline)
from crds import (heavy_client, data_file, diff, matches)
from crds import table_effects
from crds.client import api
from crds.exceptions import CrdsError

# ===================================================================

MIN_DATE = "1900-01-01 00:00:00"
MAX_DATE = "9999-01-01 23:59:59"

# ===================================================================

UpdateTuple = namedtuple("UpdateTuple", ["instrument", "filekind", "old_reference", "new_reference"])

# ===================================================================
# There's a problem with using CDBS as a gold standard in getting consistent results between
# DADSOPS DB (fast) and running command line OPUS bestrefs (slow but definitive).   This is kludged
# around here with a two tiered scheme for getting dataset headers:  first load headers from a primary
# source:  files or DADSOPS.  Next update headers from a pickle file computed "elsewhere".   Elsewhere
# is a script that ssh'es to a DMS machine for each dataset and runs OPUS bestrefs,  then eventually
# saves a pickle.
# It is also possible to run solely off of a pickle file(s) (which decouples from the database,  useful for
# both consistency/control and to take a load off the database.)


class HeaderGenerator(object):
    """Generic source for lookup parameters and historical comparison results."""

    def __init__(self, context, sources, datasets_since):
        self.context = context
        self.observatory = utils.file_to_observatory(context)
        self.sources = sources
        self.headers = {}
        self._datasets_since = datasets_since

    def __iter__(self):
        """Return the sources from self with EXPTIME >= self.datasets_since."""
        for source in sorted(self.sources):
            with log.error_on_exception("Failed loading source", repr(source),
                                        "from", repr(self.__class__.__name__)):
                instrument = utils.header_to_instrument(self.header(source))
                exptime = matches.get_exptime(self.header(source))
                since = self.datasets_since(instrument)
                # since == None when no command line argument given.
                if since is None or exptime >= since:
                    yield source
                else:
                    log.verbose("Dropping source", repr(source),
                                "with EXPTIME =", repr(exptime),
                                "< --datasets-since =", repr(since))

    def datasets_since(self, instrument):
        """Return the earliest dataset processed cut-off date for `instrument`.

        If a universal since-date is in effect,  just return it.

        If the since-date varies by instrument, but is not defined for `instrument`, return
        a value equivalent to the end-of-time since it means that no references for `instrument`
        were identified by --datsets-since=auto.
        """
        if isinstance(self._datasets_since, dict):
            return self._datasets_since.get(instrument.lower(),  MIN_DATE)
        else:
            return self._datasets_since

    def header(self, source):
        """Return the full header corresponding to `source`.   If header is a string, raise an exception."""
        header = self._header(source)
        if isinstance(header, str):
            raise CrdsError("Failed to fetch header for " + repr(source) + ": " + repr(header))
        else:
            return dict(header)

    def _header(self, source):
        """Return the full header corresponding to `source`.   Source is a dataset id or filename."""
        return self.headers[source]

    def get_lookup_parameters(self, source):
        """Return the parameters corresponding to `source` used to drive a best references lookup."""
        return add_instrument(self.header(source))

    def get_old_bestrefs(self, source):
        """Return the historical best references corresponding to `source`.  Always define old bestrefs
        in terms of filekind/typename rather than in terms of FITS keyword.
        """
        header = add_instrument(self.header(source))
        instrument = utils.header_to_instrument(header)
        pmap = crds.get_pickled_mapping(self.context)
        result = {}
        for filekind in pmap.get_imap(instrument).selections:
            keyword = pmap.locate.filekind_to_keyword(filekind)
            filekind = filekind.upper()
            try:
                result[filekind] = header[keyword]
            except KeyError:
                result[filekind] = header.get(filekind, "UNDEFINED")
        return result

    def save_pickle(self, outpath, only_ids=None):
        """Write out headers to `outpath` file which can be a Python pickle or .json"""
        if only_ids is None:
            only_hdrs = self.headers
        else:
            only_hdrs = {dataset_id: hdr for (dataset_id, hdr) in self.headers.items() if dataset_id in only_ids}
        log.info("Writing all headers to", repr(outpath))
        if outpath.endswith(".json"):
            with open(outpath, "w+") as pick:
                for dataset, header in sorted(only_hdrs.items()):
                    pick.write(json.dumps({dataset: header}) + "\n")
        elif outpath.endswith(".pkl"):
            with open(outpath, "wb+") as pick:
                python23.pickle.dump(only_hdrs, pick)
        log.info("Done writing", repr(outpath))

    def update_headers(self, headers2, only_ids=None):
        """Incorporate `headers2` updated values into `self.headers`.  Since `headers2` may be incomplete,
        do param-by-param update.   Nominally,  this is to add OPUS bestrefs corrections (definitive) to DADSOPS
        database bestrefs (fast but not definitive).
        """
        if only_ids is None:
            only_ids = headers2.keys()

        items = headers2.items()
        for dataset_id, header in items:
            if isinstance(header, python23.string_types):
                log.warning("Skipping bad dataset", dataset_id, ":", headers2[dataset_id])
                del headers2[dataset_id]

        # Munge for consistent case and value formatting regardless of source
        headers2 = {dataset_id:
                    {key.upper(): bestrefs_condition(val) for (key, val) in headers2[dataset_id].items()}
                    for dataset_id in headers2 if dataset_id in only_ids}

        # replace param-by-param,  not id-by-id, since headers2[id] may be partial
        for dataset_id in headers2:
            if dataset_id not in self.headers:
                log.verbose("Adding headers for", repr(dataset_id))
                self.headers[dataset_id] = {}
            else:
                log.verbose("Updating headers for", repr(dataset_id))
            header1, header2 = self.headers[dataset_id], headers2[dataset_id]
            for key in header2:
                if key not in header1 or header1[key] != header2[key]:
                    if key in header1:
                        log.verbose("Updating/correcting", repr(dataset_id), "key", repr(key),
                                    "from", repr(header1[key]), "to", repr(header2[key]))
                    else:
                        log.verbose("Adding", repr(dataset_id), "key", repr(key), "=", repr(header2[key]))
                    header1[key] = header2[key]

    def handle_updates(self, all_updates):
        """Base handle_updates() updates the loaded headers with the computed bestrefs for use 
        with --save-pickle.
        """
        for dataset in sorted(all_updates):
            updates = all_updates[dataset]
            if updates:
                log.verbose("-" * 120)
                for update in sorted(updates):
                    new_ref = update.new_reference.upper()
                    if new_ref != "N/A":
                        new_ref = new_ref.lower()
                    self.headers[dataset][update.filekind.upper()] = new_ref


def bestrefs_condition(value):
    """Condition header keyword value to normal form,  converting NOT FOUND N/A to N/A."""
    val = utils.condition_value(value)
    if val == "NOT FOUND N/A":
        val = "N/A"
    return val

# ===================================================================

# FileHeaderGenerator uses a deferred header loading scheme which incrementally reads each header
# from a file as processing is going on via header().   The "pickle correction" scheme works by
# pre-loading the FileHeaderGenerator with pickled headers...  which prevents the file from ever being
# accessed (except possibly to update the headers).


class FileHeaderGenerator(HeaderGenerator):
    """Generates lookup parameters and old bestrefs from dataset files."""

    def _header(self, filename):
        """Get the best references recommendations recorded in the header of file `dataset`."""
        if filename not in self.headers:
            self.headers[filename] = data_file.get_free_header(filename, observatory=self.observatory)
        return self.headers[filename]

    def handle_updates(self, all_updates):
        """Write best reference updates back to dataset file headers."""
        super(FileHeaderGenerator, self).handle_updates(all_updates)
        for source in sorted(all_updates):
            updates = all_updates[source]
            if updates:
                log.verbose("-" * 120)
                update_file_bestrefs(self.context, source, updates)

# ===================================================================


def update_file_bestrefs(context, dataset, updates):
    """Update the header of `dataset` with best reference recommendations
    `bestrefs` determined by context named `pmap`.
    """
    if not updates:
        return

    version_info = heavy_client.version_info()
    instrument = updates[0].instrument
    locator = utils.instrument_to_locator(instrument)
    prefix = locator.get_env_prefix(instrument) 

    with data_file.fits_open(dataset, mode="update", do_not_scale_image_data=True) as hdulist:

        def set_key(keyword, value):
            """Set a single keyword value with logging,  bound to outer-scope hdulist."""
            log.verbose("Setting", repr(dataset), keyword, "=", value)
            hdulist[0].header[keyword] = value

        set_key("CRDS_CTX", context)
        set_key("CRDS_VER", version_info)

        for update in sorted(updates):
            new_ref = update.new_reference.upper()
            if new_ref != "N/A":
                new_ref = (prefix + new_ref).lower()
            keyword = locator.filekind_to_keyword(update.filekind)
            set_key(keyword, new_ref)

        # This is a workaround for a bug in astropy.io.fits handling of 
        # FITS updates that are header-only and extend the header.
        for hdu in hdulist:
            hdu.data

# ===================================================================


class DatasetHeaderGenerator(HeaderGenerator):
    """Generates lookup parameters and historical best references from dataset ids.   Server/DB bases"""

    def __init__(self, context, datasets, datasets_since):
        """"Contact the CRDS server and get headers for the list of `datasets` ids with respect to `context`."""
        super(DatasetHeaderGenerator, self).__init__(context, datasets, datasets_since)
        server = api.get_crds_server()
        log.info("Dumping dataset parameters from CRDS server at", repr(server), "for", repr(datasets))
        self.headers = api.get_dataset_headers_by_id(context, datasets)
        log.info("Dumped", len(self.headers), "of", len(datasets), "datasets from CRDS server at", repr(server))

        # every command line id should correspond to 1 or more headers
        for source in self.sources:
            if self.matching_two_part_id(source) not in self.headers.keys():
                log.warning("Dataset", repr(source), "isn't represented by downloaded parameters.")

        # Process according to downloaded 2-part ids,  not command line ids.
        self.sources = sorted(self.headers.keys())

    def matching_two_part_id(self, source):
        """Convert any command line dataset id into it's matching two part id.

        matching_two_part_id(<association>)                  -->  <association>  : <first_member>

        matching_two_part_id(<association>:<member>)         -->  <association>  : <member>
        matching_two_part_id(<unassociated>)                 -->  <unassociated> : <unassociated>
        matching_two_part_id(<unassociated>:<unassociated>)  -->  <unassociated> : <unassociated>
        """
        parts = source.split(":")
        assert 1 <= len(parts) <= 2, "Invalid dataset id " + repr(source)
        try:    # when specifying datasets with 1-part id, return first of "associated ids"
                # when specifying datasets with 2-part id,
            if len(parts) == 1:
                return sorted(dataset_id for dataset_id in self.headers if parts[0] in dataset_id)[0]
            else:
                return source
        except Exception:
            return source


class InstrumentHeaderGenerator(HeaderGenerator):
    """Generates lookup parameters and historical best references from a list of instrument names.  Server/DB based."""

    def __init__(self, context, instruments, datasets_since, save_pickles, server_info):
        """"Contact the CRDS server and get headers for the list of `instruments` names with respect to `context`."""
        super(InstrumentHeaderGenerator, self).__init__(context, [], datasets_since)
        self.instruments = instruments
        self.sources = self.determine_source_ids()
        self.save_pickles = save_pickles
        try:
            self.segment_size = server_info.max_headers_per_rpc
        except Exception:
            self.segment_size = 5000

    def determine_source_ids(self):
        """Return the dataset ids for all instruments."""
        server = api.get_crds_server()
        source_ids = []
        for instrument in self.instruments:
            since_date = self.datasets_since(instrument)
            if since_date:
                log.info("Dumping dataset parameters for", repr(instrument), "from CRDS server at", repr(server),
                         "since", repr(since_date))
            else:
                log.info("Dumping dataset parameters for", repr(instrument), "from CRDS server at", repr(server))
            instr_ids = api.get_dataset_ids(self.context, instrument, self.datasets_since(instrument))
            log.info("Downloaded ", len(instr_ids), "dataset ids for", repr(instrument), "since", repr(since_date))
            source_ids.extend(instr_ids)
        return source_ids

    def _header(self, source):
        """Return the header associated with dataset id `source`,  fetching the surround segment of
        headers if `source` is not already in the cached set of headers.
        """
        if source not in self.headers:
            self.fetch_source_segment(source)
        return self.headers[source]

    def fetch_source_segment(self, source):
        """Return the segment of dataset ids which surrounds id `source`."""
        try:
            index = self.sources.index(source) // self.segment_size
        except ValueError:
            raise CrdsError("Unknown dataset id " + repr(source))
        lower = index * self.segment_size
        upper = (index + 1) * self.segment_size
        segment_ids = self.sources[lower:upper]
        log.verbose("Dumping", len(segment_ids), "datasets from indices", lower, "to",
                    lower + len(segment_ids), verbosity=20)
        dumped_headers = api.get_dataset_headers_by_id(self.context, segment_ids)
        log.verbose("Dumped", len(dumped_headers), "datasets", verbosity=20)
        if self.save_pickles:  # keep all headers,  causes memory problems with multiple instruments on ~8G ram.
            self.headers.update(dumped_headers)
        else:  # conserve memory by keeping only the last N headers
            self.headers = dumped_headers


class PickleHeaderGenerator(HeaderGenerator):
    """Generates lookup parameters and historical best references from a list of pickle files (or .json files)
    using successive updates to sets of header dictionaries.  Trailing pickles override leading pickles.
    """

    def __init__(self, context, pickles, datasets_since, only_ids=None):
        """"Contact the CRDS server and get headers for the list of `datasets` ids with respect to `context`."""
        super(PickleHeaderGenerator, self).__init__(context, pickles, datasets_since)
        for pickle in pickles:
            log.info("Loading file", repr(pickle))
            pick_headers = load_bestrefs_headers(pickle)
            if not self.headers:
                log.info("Loaded", len(pick_headers), "datasets from file", repr(pickle),
                         "completely replacing existing headers.")
                self.headers.update(pick_headers)   # replace all of dataset_id
            else:  # OPUS bestrefs don't include original matching parameters,  so full replacement doesn't work.
                log.info("Loaded", len(pick_headers), "datasets from file", repr(pickle),
                         "augmenting existing headers.")
                self.update_headers(pick_headers, only_ids=only_ids)
        self.sources = only_ids or self.headers.keys()

# ============================================================================


def load_bestrefs_headers(path):
    """Given `path` to a serialization file,  load  {dataset_id : header, ...}.  
    Supports .pkl and .json.

    For easier editing and syntax error precision,  .json files are stored as
    one header per line.  

    Also used by server to load mock parameters.
    """
    if path.endswith(".json"):
        headers = {}
        try:
            with open(path, "r") as pick:
                for line in pick:
                    if line.strip():
                        headers.update(json.loads(line))
        except ValueError:
            with open(path, "r") as pick:
                headers = json.load(pick)
    elif path.endswith(".pkl"):
        with open(path, "rb") as pick:
            headers = python23.pickle.load(pick)
    else:
        raise ValueError("Valid serialization formats are .json and .pkl")
    return headers

# ============================================================================


def reformat_date_or_auto(date):
    """Add 'auto' as an extra valid value for --datasets-since dates.  Auto means figure out dates-since
    based on USEAFTER dates (recorded in rmaps as DATE-OBS TIME-OBS or META.OBSERVATION.DATE).
    """
    if date is None:
        return date
    elif date.lower() == "auto":
        return "auto"
    else:
        return timestamp.reformat_date(date)


class BestrefsScript(cmdline.Script, cmdline.UniqueErrorsMixin):
    """Command line script for determining best references for a sequence of dataset files."""

    description = """
* Determines best references with respect to a context or contexts.   
* Optionally compares new results to prior results.
* Optionally prints source data names affected by the new context.
* Optionally updates the headers of file-based data with new recommendations.
    """

    epilog = """
Bestrefs has a number of command line parameters which make it operate in different modes. 

...........
New Context
...........

crds.bestrefs always computes best references with respect to a context which can be explicitly specified with the 
--new-context parameter.    If --new-context is not specified,  the default operational context is determined by 
consulting the CRDS server or looking in the local cache.  

........................
Lookup Parameter Sources
........................

The two primary modes for bestrefs involve the source of reference file matching parameters.   Conceptually 
lookup parameters are always associated with particular datasets and used to identify the references
required to process those datasets.

The options --files, --datasets, --instruments, and --all-instruments determine the source of lookup parameters:

1. To find best references for a list of files do something like this:

    % python -m crds.bestrefs --new-context hst.pmap --files j8bt05njq_raw.fits j8bt06o6q_raw.fits j8bt09jcq_raw.fits

the first parameter, hst.pmap,  is the context with respect to which best references are determined.

2. To find best references for a list of catalog dataset ids do something like this:

    % python -m crds.bestrefs --new-context hst.pmap --datasets j8bt05njq j8bt06o6q j8bt09jcq

3. To do mass scale testing for all cataloged datasets for a particular instrument(s) do:

    % python -m crds.bestrefs --new-context hst.pmap --instruments acs

4. To do mass scale testing for all supported instruments for all cataloged datasets do:

    % python -m crds.bestrefs --new-context hst.pmap --all-instruments
    
    or to test for differences between two contexts

    % python -m crds.bestrefs --new-context hst_0002.pmap --old-context hst_0001.pmap --all-instruments

................
Comparison Modes
................

The --old-context and --compare-source-bestrefs parameters define the best references comparison mode.  Each names
the origin of a set of prior recommendations and implicitly requests a comparison to the recommendations from 
the newly computed bestrefs determined by --new-context.

    Context-to-Context
    ::::::::::::::::::
    
    --old-context can be used to specify a second context for which bestrefs are dynamically computed; --old-context 
    implies that a bestrefs comparison will be made with --new-context.   If --old-context is not specified,  it 
    defaults to None.
    
    Prior Source Recommendations
    ::::::::::::::::::::::::::::
    
    --compare-source-bestrefs requests that the bestrefs from --new-context be compared to the bestrefs which are
    recorded with the lookup parameter data,  either in the file headers of data files,  or in the catalog.   In both
    cases the prior best references are recorded static values,  not dynamically computed bestrefs.
    
............
Output Modes
............

crds.bestrefs supports several output modes for bestrefs and comparison results to standard out.

If --print-affected is specified,  crds.bestrefs will print out the name of any file for which at least one update for
one reference type was recommended.   This is essentially a list of files to be reprocessed with new references.

    % python -m crds.bestrefs --new-context hst.pmap --files j8bt05njq_raw.fits j8bt06o6q_raw.fits j8bt09jcq_raw.fits \\
        --compare-source-bestrefs --print-affected
    j8bt05njq_raw.fits
    j8bt06o6q_raw.fits
    j8bt09jcq_raw.fits
    
............
Update Modes
............

crds.bestrefs initially supports one mode for updating the best reference recommendations recorded in data files:

    % python -m crds.bestrefs --new-context hst.pmap --files j8bt05njq_raw.fits j8bt06o6q_raw.fits j8bt09jcq_raw.fits \\
        --compare-source-bestrefs --update-bestrefs

.........
Verbosity
.........

crds.bestrefs has --verbose and --verbosity=N parameters which can increase the amount of informational 
and debug output.

    """

    def __init__(self, *args, **keys):
        cmdline.Script.__init__(self, *args, **keys)

        # Placeholders until complex init is done.
        self.instruments = None
        self.oldctx = None
        self.newctx = None

        if self.args.regression:
            self.args.compare_source_bestrefs = True
            self.args.differences_are_errors = True
            self.args.stats = True
            self.args.dump_unique_errors = True

        if self.args.affected_datasets:
            self.args.diffs_only = True
            if not self.args.datasets_since:
                self.args.datasets_since = "auto"
            self.args.print_update_counts = True
            self.args.print_affected = True
            self.args.dump_unique_errors = True
            self.args.stats = True
            self.args.undefined_differences_matter = True
            self.args.na_differences_matter = True

        config.ALLOW_BAD_RULES.set(self.args.allow_bad_rules)
        config.ALLOW_BAD_REFERENCES.set(self.args.allow_bad_references)

        cmdline.UniqueErrorsMixin.__init__(self, *args, **keys)

        self.updates = OrderedDict()  # map of reference updates
<<<<<<< HEAD
        self.process_filekinds = [typ.lower() for typ in self.args.types]    # list of filekind str's
=======
        self.failed_updates = OrderedDict()  # map of datasets to failure pseudo-update-tuples
        self.process_filekinds = [typ.lower() for typ in self.args.types ]    # list of filekind str's

>>>>>>> dca43984
        self.skip_filekinds = [typ.lower() for typ in self.args.skip_types]
        self.affected_instruments = None

        # See also complex_init()
        self.new_context = None     # Mapping filename
        self.old_context = None     # Mapping filename

        # headers corresponding to the new context
        self.new_headers = None     # HeaderGenerator subclass

        # comparison variables
        self.compare_prior = None       # bool
        self.old_headers = None         # HeaderGenerator subclass,  comparison context
        self.old_bestrefs_name = None   # info str identifying comparison results source,  .pmap filename or text

        self.pickle_headers = None  # any headers loaded from pickle files

        if self.args.remote_bestrefs:
            os.environ["CRDS_MODE"] = "remote"

        self.datasets_since = self.args.datasets_since

        self.active_header = None   # new or old header last processed with bestrefs

    def complex_init(self):
        """Complex init tasks run inside any --pdb environment,  also unfortunately --profile."""

        assert not (self.args.sync_references and self.readonly_cache), "Readonly cache,  cannot fetch references."

        self.new_context, self.old_context = self.setup_contexts()

        # Support 0 to 1 mutually exclusive source modes and/or any number of pickles
        exclusive_source_modes = [self.args.files, self.args.datasets, self.args.instruments,
                                  self.args.diffs_only, self.args.all_instruments]
        source_modes = len(exclusive_source_modes) - exclusive_source_modes.count(None)
        using_pickles = int(bool(self.args.load_pickles))
        assert source_modes <= 1 and (source_modes + using_pickles) >= 1, \
            "Must specify one of: --files, --datasets, --instruments, --all-instruments, --diffs-only and/or --load-pickles."

        if self.args.diffs_only:
            assert self.new_context and self.old_context, \
                "--diffs-only only works for context-to-context bestrefs."
            differ = diff.MappingDifferencer(
                self.observatory, self.old_context, self.new_context,
                include_header_diffs=True, hide_boring_diffs=True)
            self.affected_instruments = differ.get_affected()
            log.info("Mapping differences from", repr(self.old_context),
                     "-->", repr(self.new_context), "affect:\n",
                     log.PP(self.affected_instruments))
            self.instruments = self.affected_instruments.keys()
            if not self.instruments:
                log.info("No instruments were affected.")
                return False
            if (self.args.datasets_since == "auto" and
                    (differ.header_modified() or differ.files_deleted())):
                log.info("Checking all dates due to header changes or file deletions.")
                self.args.datasets_since = MIN_DATE
        elif self.args.instruments:
            self.instruments = self.args.instruments
        elif self.args.all_instruments:
            instruments = list(self.obs_pkg.INSTRUMENTS)
            instruments.remove("all")
            instruments.remove("system")
            self.instruments = instruments
        else:
            self.instruments = []

        if self.args.datasets_since == "auto":
            datasets_since = self.auto_datasets_since()
        else:
            datasets_since = self.args.datasets_since

        # headers corresponding to the new context
        self.new_headers = self.init_headers(self.new_context, datasets_since)

        self.compare_prior, self.old_headers, self.old_bestrefs_name = self.init_comparison(datasets_since)

        if not self.compare_prior:
            log.info("No comparison context or source comparison requested.")

        if self.args.files and not self.args.update_bestrefs:
            log.info("No file header updates requested;  dry run.")
        return True

    def auto_datasets_since(self):
        """Support --datasets-since="auto" and compute min EXPTIME for all references determined by diffs.

        Returns { instrument: EXPTIME, ... }
        """
        datasets_since = {}
        self.oldctx = crds.get_pickled_mapping(self.old_context)   # reviewed
        self.newctx = crds.get_pickled_mapping(self.new_context)   # reviewed
        for instrument in self.oldctx.selections:
            old_imap = self.oldctx.get_imap(instrument)
            new_imap = self.newctx.get_imap(instrument)
            added_references = diff.get_added_references(old_imap, new_imap)
            deleted_references = diff.get_deleted_references(old_imap, new_imap)
            added_exp_time = deleted_exp_time = MAX_DATE
            if added_references:
                added_exp_time = matches.get_minimum_exptime(new_imap.name, added_references)
            if deleted_references:
                deleted_exp_time = matches.get_minimum_exptime(old_imap.name, deleted_references)
            exp_time = min(added_exp_time, deleted_exp_time)
            if exp_time != MAX_DATE:  # if a USEAFTER min found,  remember it.
                datasets_since[instrument] = exp_time
        log.info("Possibly affected --datasets-since dates determined by",
                 repr(self.old_context), "-->", repr(self.new_context), "are:\n", log.PP(datasets_since))
        return datasets_since

    def add_args(self):
        """Add bestrefs script-specific command line parameters."""

        self.add_argument("-n", "--new-context", dest="new_context",
                          help="Compute the updated best references using this context. "
                          "Uses current operational context by default.",
                          default=None, type=cmdline.mapping_spec)

        self.add_argument("-o", "--old-context", dest="old_context",
                          help="Compare bestrefs recommendations from two contexts.",
                          metavar="OLD_CONTEXT", default=None, type=cmdline.mapping_spec)

        self.add_argument("--fetch-old-headers", dest="fetch_old_headers", action="store_true",
                          help="Fetch old headers in accord with old parameter lists.   Slower,  avoid unless required.")

        self.add_argument("-f", "--files", nargs="+", metavar="FILES", default=None,
                          help="Dataset files to compute best references for.")

        self.add_argument("-d", "--datasets", nargs="+", metavar="IDs", default=None,
                          help="Dataset ids to consult database for matching parameters and old results.")

        self.add_argument("--all-instruments", action="store_true", default=None,
                          help="Compute best references for cataloged datasets for all supported instruments in database.")

        self.add_argument("-i", "--instruments", nargs="+", metavar="INSTRUMENTS", default=None,
                          help="Instruments to compute best references for, all historical datasets in database.")

        self.add_argument("-p", "--load-pickles", nargs="*", default=None,
                          help="Load dataset headers and prior bestrefs from pickle files,  in worst-to-best update order.  Can also load .json files.")

        self.add_argument("-a", "--save-pickle", default=None,
                          help="Write out the combined dataset headers to the specified pickle file.  Can also store .json file.")

        self.add_argument("-t", "--types", nargs="+",  metavar="REFERENCE_TYPES",  default=(),
                          help="A list of reference types to process,  defaulting to all types.")

        self.add_argument("-k", "--skip-types", nargs="+",  metavar="SKIPPED_REFERENCE_TYPES",  default=(),
                          help="A list of reference types which should not be processed,  defaulting to nothing.")

        self.add_argument("--diffs-only", action="store_true", default=None,
                          help="For context-to-context comparison, choose only instruments and types from context differences.")

        self.add_argument("--datasets-since", default=None, type=reformat_date_or_auto,
                          help="Cut-off date for datasets, none earlier than this.  Use 'auto' to exploit reference USEAFTER.")

        self.add_argument("-c", "--compare-source-bestrefs", dest="compare_source_bestrefs", action="store_true",
                          help="Compare new bestrefs recommendations to recommendations from data source,  files or database.")

        self.add_argument("--update-pickle", action="store_true",
                          help="Replace source bestrefs with CRDS bestrefs in output pickle.  For setting up regression tests.")

        self.add_argument("--only-ids", nargs="*", default=None, dest="only_ids", metavar="IDS",
                          help="If specified, process only the listed dataset ids.")

        self.add_argument("-u", "--update-bestrefs",  dest="update_bestrefs", action="store_true",
                          help="Update sources with new best reference recommendations.")

        self.add_argument("--print-affected", dest="print_affected", action="store_true",
                          help="Print names of products for which the new context would assign new references for some exposure.")

        self.add_argument("--print-affected-details", action="store_true",
                          help="Include instrument and affected types in addition to compound names of affected exposures.")

        self.add_argument("--print-new-references", action="store_true",
                          help="Prints one line per reference file change.  If no comparison requested,  prints all bestrefs.")

        self.add_argument("--print-update-counts", action="store_true",
                          help="Prints dictionary of update counts by instrument and type,  status on updated files.")

        self.add_argument("--print-error-headers", action="store_true",
                          help="For each tracked error,  print out the corresponding dataset header for offline analysis.")

        self.add_argument("-r", "--remote-bestrefs", action="store_true",
                          help="Compute best references on CRDS server,  convenience for env var CRDS_MODE='remote'")

        self.add_argument("-m", "--sync-mappings", default="1", dest="sync_mappings", type=int,
                          help="Fetch the required context mappings to the local cache.  Defaults TRUE.")

        self.add_argument("-s", "--sync-references", default="0", dest="sync_references", type=int,
                          help="Fetch the refefences recommended by new context to the local cache. Defaults FALSE.")

        self.add_argument("--differences-are-errors", action="store_true",
                          help="Treat recommendation differences between new context and original source as errors.")

        self.add_argument("--allow-bad-rules", action="store_true",
                          help="Only warn if a context which is marked 'bad' is used, otherwise error.")

        self.add_argument("--allow-bad-references", action="store_true",
                          help="Only warn if a reference which is marked bad is recommended, otherwise error.")

        self.add_argument("-e", "--bad-files-are-errors", action="store_true",
                          help="DEPRECATED / default;  Recommendations of known bad/invalid files are errors, not warnings.  Use --allow-bad-... to override.")

        self.add_argument("--undefined-differences-matter", action="store_true",
                          help="If not set, a transition from UNDEFINED to anything else is not considered a difference error.")

        self.add_argument("--na-differences-matter", action="store_true",
                          help="If not set,  either CDBS or CRDS recommending N/A is OK to mismatch.")

        self.add_argument("-g", "--regression", action="store_true",
                          help="Abbreviation for --compare-source-bestrefs --differences-are-errors --dump-unique-errors --stats")

        self.add_argument("--affected-datasets", action="store_true",
                          help="Abbreviation for --diffs-only --datasets-since=auto --undefined-differences-matter "
                          "--na-differences-matter --print-update-counts --print-affected --dump-unique-errors --stats")

        self.add_argument("-z", "--optimize-tables", action="store_true",
                          help="If set, apply row-based optimizations to screen out inconsequential table updates.")

        cmdline.UniqueErrorsMixin.add_args(self)

    def setup_contexts(self):
        """Determine and cache the new and comparison .pmap's for this run."""
        if self.args.new_context is None:
            log.verbose("Using default new context", repr(self.default_context),
                        "for computing updated best references.", verbosity=25)
            new_context = self.default_context
        else:
            log.verbose("Using explicit new context", repr(self.args.new_context),
                        "for computing updated best references.", verbosity=25)
            new_context = self.resolve_context(self.args.new_context)
        if self.args.old_context is not None:
            log.verbose("Using explicit old context", repr(self.args.old_context), verbosity=25)
            old_context = self.resolve_context(self.args.old_context)
        else:
            old_context = None
        if self.server_info.effective_mode != "remote":
            if old_context is not None and not os.path.dirname(old_context):
                self.dump_mappings([old_context])
            if not os.path.dirname(new_context):
                self.dump_mappings([new_context])
        return new_context, old_context

    @utils.cached
    def warn_bad_context(self, name, context, instrument):
        """Issue a warning if `context` of named `name` is a known bad file."""
        # Get subset of bad files contained by this context.
        if context is None:
            return
        bad_contained = heavy_client.get_bad_mappings_in_context(self.observatory, context, instrument)
        if bad_contained:
            if not config.ALLOW_BAD_RULES:
                self.log_and_track_error("ALL", "ALL", "ALL", name, "=", repr(context),
                                         "is bad or contains bad rules.  Use is not recommended,  results may not be scientifically valid.")
            else:
                log.warning(name, "=", repr(context),
                            "is bad or contains bad rules.  Use is not recommended,  results may not be scientifically valid.")
            log.verbose(name, "=", repr(context), "contains bad rules", repr(bad_contained))

    def warn_bad_reference(self, dataset, instrument, filekind, reference):
        """Issue a warning if `reference` is a known bad file."""
        if reference.lower() in self.bad_files:
            if not config.ALLOW_BAD_REFERENCES:
                self.log_and_track_error(dataset, instrument, filekind, "File", repr(reference),
                                         "is bad. Use is not recommended,  results may not be scientifically valid.")
            else:
                log.warning("For", dataset, instrument, filekind, "File", repr(reference),
                            "is bad. Use is not recommended,  results may not be scientifically valid.")
            return 1
        else:
            return 0

    def warn_bad_updates(self):
        """Issue warnings for each bad references in the updates map.  This is not inlined in the
        getreferences() core function because it only pertains to *new* bad reference assignments,
        not old ones,  so it is only relevant for an update,  not every assignment.
        """
        log.verbose("Checking updates for bad files.")
        bad_files = 0
        for (dataset, updates) in sorted(self.updates.items()):
            for update in sorted(updates):
                bad_files += self.warn_bad_reference(dataset, update.instrument, update.filekind, update.new_reference)
        log.verbose("Total bad files =", bad_files)

    def locate_file(self, filename):
        """Locate a dataset file leaving the path unchanged. Applies to self.args.files"""
        return filename

    def init_headers(self, context, datasets_since):
        """Create header a header generator for `context`,  interpreting command line parameters."""
        if self.args.files:
            new_headers = FileHeaderGenerator(context, self.files, datasets_since)
            # log.info("Computing bestrefs for dataset files", self.args.files)
        elif self.args.datasets:
            self.require_server_connection()
            new_headers = DatasetHeaderGenerator(context, [dset.upper() for dset in self.args.datasets], datasets_since)
            log.info("Computing bestrefs for datasets", repr(self.args.datasets))
        elif self.instruments:
            self.require_server_connection()
            log.info("Computing bestrefs for db datasets for", repr(self.instruments))
            if self.args.save_pickle and len(self.instruments) > 1:
                log.warning("--save-pickle with multiple instruments may require > 8G ram.")
            new_headers = InstrumentHeaderGenerator(
                context, self.instruments, datasets_since, self.args.save_pickle, self.server_info)
        elif self.args.load_pickles:
            # log.info("Computing bestrefs solely from pickle files:", repr(self.args.load_pickles))
            new_headers = {}
        else:
            log.error("Invalid header source configuration.   "
                      "Specify --files, --datasets, --instruments, --all-instruments, or --load-pickles.")
            self.print_help()
            sys.exit(-1)
        if self.args.load_pickles:
            self.pickle_headers = PickleHeaderGenerator(context, self.args.load_pickles, only_ids=self.args.only_ids,
                                                        datasets_since=datasets_since)
            if new_headers:   # combine partial correction headers field-by-field
                new_headers.update_headers(self.pickle_headers.headers, only_ids=self.args.only_ids)
            else:   # assume pickles-only sources are all complete snapshots
                new_headers = self.pickle_headers
        return new_headers

    def init_comparison(self, datasets_since):
        """Interpret command line parameters to determine comparison mode."""
        assert not (self.args.old_context and self.args.compare_source_bestrefs), \
            "Cannot specify both --old-context and --compare-source-bestrefs."
        compare_prior = \
            self.args.old_context or \
            self.args.compare_source_bestrefs or \
            self.args.print_affected or \
            self.args.print_affected_details
        # self.args.update_bestrefs or \
        if compare_prior:
            if self.args.old_context:
                old_fname = self.args.old_context
                if self.args.fetch_old_headers:
                    log.verbose("Fetching old headers independently allowing them to differ from new headers.")
                    old_headers = self.init_headers(self.old_context, datasets_since)
                else:
                    log.verbose_warning("Assuming parameter names and required types are the same across contexts.")
                    old_headers = self.new_headers
            else:
                old_fname = "recorded bestrefs"
                old_headers = self.new_headers
        else:
            old_headers = old_fname = None
        return compare_prior, old_headers, old_fname

    def main(self):
        """Compute bestrefs for datasets."""
        # Finish __init__() inside --pdb
        if self.complex_init():
            for dataset in self.new_headers:
                self.process(dataset)
            self.post_processing()
        self.report_stats()
        log.verbose(self.get_stat("datasets"), "sources processed", verbosity=30)
        log.verbose(len(self.updates), "source updates", verbosity=30)
        log.standard_status()
        return log.errors()

    def process(self, dataset):
        """Process best references for `dataset`,  printing dataset output,  collecting stats, trapping exceptions."""
        with log.error_on_exception("Failed processing", repr(dataset)):
            log.verbose("=" * 120)
            if self.args.only_ids and dataset not in self.args.only_ids:
                log.verbose("Skipping", repr(dataset), "not in --only-ids", verbosity=80)
                return
            elif self.args.files:
                log.info("===> Processing", dataset)     # file mode
            else:
                log.verbose("===> Processing", dataset, verbosity=25)   # database or regression modes
            self.increment_stat("datasets", 1)
            self._process(dataset)

    def _process(self, dataset):
        """Core best references,  add to update tuples."""
        self.active_header = new_header = self.new_headers.get_lookup_parameters(dataset)
        instrument = utils.header_to_instrument(new_header)
        self.warn_bad_context("New-context", self.new_context, instrument)
        new_bestrefs = self.get_bestrefs(instrument, dataset, self.new_context, new_header)
        if self.compare_prior:
            self.warn_bad_context("Old-context", self.old_context, instrument)
            if self.args.old_context:
                self.active_header = old_header = self.old_headers.get_lookup_parameters(dataset)
                old_bestrefs = self.get_bestrefs(instrument, dataset, self.old_context, old_header)
            else:
                old_bestrefs = self.old_headers.get_old_bestrefs(dataset)
            updates = self.compare_bestrefs(instrument, dataset, old_bestrefs, new_bestrefs)
            if self.args.optimize_tables:
                updates = self.optimize_tables(dataset, updates)
        else:
            updates = self.screen_bestrefs(instrument, dataset, new_bestrefs)
        if self.args.update_pickle:  # XX  mutating input bestrefs to support updated pickles
            self.new_headers.update_headers({dataset: new_bestrefs})
        if updates:
            self.updates[dataset] = updates

    def get_bestrefs(self, instrument, dataset, context, header):
        """Compute the bestrefs for `dataset` with respect to loaded mapping/context `ctx`."""
<<<<<<< HEAD
        with log.augment_exception("Failed computing bestrefs for data", repr(dataset),
                                   "with respect to", repr(context)):
            types = self.process_filekinds if not self.affected_instruments else self.affected_instruments[
                instrument.lower()]
=======
        with log.augment_exception("Failed computing bestrefs for data", repr(dataset), 
                                    "with respect to", repr(context)):
            types = self.process_filekinds if not self.affected_instruments else self.affected_instruments[instrument.lower()]
            if not types:
                types = self.locator.header_to_reftypes(header)
                log.verbose("Defined default type set for dataset as with header_to_reftypes:", repr(types))
>>>>>>> dca43984
            bestrefs = crds.getrecommendations(
                header, reftypes=types, context=context, observatory=self.observatory, fast=log.get_verbose() < 50)
        return {key.upper(): value for (key, value) in bestrefs.items()}

    @property
    def update_promise(self):
        """Return a string identifying that and update would or will occurr, depending on --update-bestrefs."""
        if self.args.update_bestrefs:
            return ":: Updating."
        else:
            return ":: Would update."

    no_update = ":: No update."

    def screen_bestrefs(self, instrument, dataset, newrefs):
        """Scan best references dict `newrefs` for atypical results and issue errors and warnings.

        Returns [UpdateTuple(), ...]
        """
        # XX  This is closely related to compare_bestrefs, maintain both!!   See also update_bestrefs()

        log.verbose("-" * 120, verbosity=55)

        updates = []

        for filekind in sorted(self.process_filekinds or newrefs):

            filekind = filekind.lower()

            if filekind in self.skip_filekinds:
                log.verbose(self.format_prefix(dataset, instrument, filekind),
                            "Skipping type.", verbosity=55)
                continue

            new_ok, new = self.handle_na_and_not_found("New:", newrefs, dataset, instrument, filekind)
            if new_ok:
                log.verbose(self.format_prefix(dataset, instrument, filekind),
                            "Bestref FOUND:", repr(new).lower(),  self.update_promise, verbosity=30)
                updates.append(UpdateTuple(instrument, filekind, None, new))
            else:  # ERROR's cannot update
                pass

        return updates

    def compare_bestrefs(self, instrument, dataset, oldrefs, newrefs):
        """Compare best references dicts `newrefs` and `oldrefs` for `instrument` and `dataset`.

        Returns [UpdateTuple(), ...]
        """
        # XX  This is closely related to screen_bestrefs,  maintain both!!    See also update_bestrefs()

        log.verbose("-" * 120, verbosity=55)

        updates = []

        filekinds = self.process_filekinds or sorted(list(set(list(newrefs.keys()) + list(oldrefs.keys()))))
        for filekind in filekinds:

            filekind = filekind.lower()

            if filekind in self.skip_filekinds:
                log.verbose(self.format_prefix(dataset, instrument, filekind),
                            "Skipping type.", verbosity=55)
                continue

            _old_ok, old = self.handle_na_and_not_found("Old:", oldrefs, dataset, instrument, filekind)

            new_ok, new = self.handle_na_and_not_found("New:", newrefs, dataset, instrument, filekind)

            if not new_ok:   # ERROR's in new cannot update
                continue

            if new != old:
                if self.args.differences_are_errors:  # regression mode vs. reprocessing
                    #  By default, either CDBS or CRDS scoring a reference as N/A short circuits mismatch errors.
                    if (old != "N/A" and new != "N/A") or self.args.na_differences_matter:
                        self.log_and_track_error(dataset, instrument, filekind,
                                                 "Comparison difference:", repr(old).lower(), "-->", repr(new).lower(), self.update_promise)
                elif self.args.print_new_references or log.get_verbose() >= 30 or self.args.files:
                    log.info(self.format_prefix(dataset, instrument, filekind),
                             "New best reference:", repr(old).lower(), "-->", repr(new).lower(), self.update_promise)
                updates.append(UpdateTuple(instrument, filekind, old, new))
            else:
                log.verbose(self.format_prefix(dataset, instrument, filekind),
                            "Lookup MATCHES:", repr(old).lower(), self.no_update,  verbosity=30)
        return updates

    def handle_na_and_not_found(self, name, bestrefs, dataset, instrument, filekind):
        """Fetch the bestref for `filekind` from `bestrefs`, and handle conversions to N/A
        and CRDS NOT FOUND errors.

        `name` is a string identifier for this conversion, Old or New.
        `bestrefs` is a dictionary { filekind : bestref, }

        Return (ref_ok, raw_ref, ref)  where:
            raw_ref is the original name of the reference,  stripped of any iref$ prefix.
            ref is the fully normalized name of the reference, converted to N/A as needed.
            ref_ok is True IFF bestrefs did not fail altogether.
        """
        # UNDEFINED corresponds to "no value in database" or "type not defined in CRDS"
        ref_org = cleanpath(bestrefs.get(filekind.upper(), "UNDEFINED")).strip()
        ref = ref_org.upper()
        ref_ok = True
        if ref.startswith("NOT FOUND N/A"):
            log.verbose(self.format_prefix(dataset, instrument, filekind),
                        "Bestref is natural N/A.", verbosity=60)
            ref = "N/A"
        elif ref in ("NOT FOUND NO MATCH FOUND.", "UNDEFINED", "NONE", "", "*"):
            if self.args.undefined_differences_matter:  # track these when N/A is being scrutinized, regardless of diff.
                self.log_and_track_error(
                    dataset, instrument, filekind, name,  "No match found:", repr(ref_org))
                ref_ok = False
            else:
                log.verbose(self.format_prefix(dataset, instrument, filekind),
                            name, "No match found:", repr(ref_org), " => 'N/A'.")
                ref = "N/A"
        elif ref.startswith("NOT FOUND"):
            self.log_and_track_error(
                dataset, instrument, filekind, name, "Bestref FAILED:", ref_org[len("NOT FOUND"):])
            ref_ok = False
        return ref_ok, ref

    def log_and_track_error(self, dataset, *pars, **keys):
        """Track and categorize the specified error,  printing out the dataset header
        if requested on the command line.
        """
        super(BestrefsScript, self).log_and_track_error(dataset, *pars, **keys)
        if self.args.print_error_headers:
            log.info("Header for", repr(dataset) + ":\n", log.PP(self.active_header))

    def post_processing(self):
        """Given the computed update list, print out results,  update file headers, and fetch missing references."""

        if self.args.save_pickle:
            self.new_headers.save_pickle(self.args.save_pickle, only_ids=self.args.only_ids)

        self.warn_bad_updates()  # Warn about bad file reference updates only, not failures

        if self.args.print_new_references:
            self.print_new_references()

        if self.args.update_bestrefs:
            log.verbose("Performing best references updates.")
            self.new_headers.handle_updates(self.updates)

        if self.args.sync_references:
            self.sync_references()

        if self.args.print_update_counts:
            self.print_update_stats()  # For affected datasets

        if self.args.print_affected:
            self.print_affected()

        if self.args.print_affected_details:
            self.print_affected_details()

        self.dump_unique_errors()

    def optimize_tables(self, dataset, updates):
        """Drop table updates for which the reference change doesn't matter based upon examining the
        selected rows.
        """
        for update in sorted(updates):
            new_header = self.new_headers.header(dataset)
            if not table_effects.is_reprocessing_required(dataset, new_header, self.old_context, self.new_context, update):
                updates.remove(update)  # reprocessing not required, ignore update.
                log.verbose("Removing table update for", update.instrument, update.filekind, dataset,
                            "no effective change from reference", repr(update.old_reference),
                            "-->", repr(update.new_reference), verbosity=25)
        return updates

    def print_affected(self):
        """Print the product id for any product which has new bestrefs for any
        of its component exposures.   All components share a common product id.
        """
        affected_products = {self.dataset_to_product_id(dataset)
                             for dataset in self.updates
                             if self.updates[dataset]}
        log.info("Affected products =", len(affected_products))
        for product in sorted(affected_products):
            print(product)
        sys.stdout.flush()

    def dataset_to_product_id(self, dataset):
        """CRDS manages products and associations using : separated compound IDs of indeterminate
        complexity.  The only thing guaranteed is that the first colon-section of the dataset ID is the
        product (for possible reprocessing) which is reported whenever any bestref changes for any
        dataset ID beginning with that prefix.
        """
        return dataset.split(":")[0].lower()

    def print_affected_details(self):
        """Print compound ID, instrument, and affected reference types for every exposure with new best references,
        one line per exposure.
        """
        for dataset in sorted(self.updates):
            if self.updates[dataset]:
                types = sorted([update.filekind for update in self.updates[dataset]])
                print("{} {} {}".format(dataset.lower(), self.updates[dataset][0].instrument.lower(), " ".join(types)))
        sys.stdout.flush()

    def print_update_stats(self):
        """Print compound ID, instrument, and affected reference types for every exposure with new best references,
        one line per exposure.
        """
        stats = dict()
        for dataset in self.updates:
            for update in self.updates[dataset]:
                if update.instrument not in stats:
                    stats[update.instrument] = dict()
                if update.filekind not in stats[update.instrument]:
                    stats[update.instrument][update.filekind] = 0
                stats[update.instrument][update.filekind] += 1
        log.info("Updated exposure counts:\n", log.PP(stats))

    def print_new_references(self):
        """Print the compound id and update tuple for each exposure with updates."""
        for dataset in sorted(self.updates):
            for update in self.updates[dataset]:
                print(dataset.lower() + " " + " ".join([str(val).lower() for val in update]))
        sys.stdout.flush()

    def sync_references(self):
        """Locally cache the new references referred to by updates."""
        synced_references = {tup.new for tup in self.updates if tup.new not in ["N/A"]}
        api.dump_references(self.new_context, sorted(synced_references), raise_exceptions=self.args.pdb)

# ===================================================================
def add_instrument(header):
    """Add INSTRUME keyword."""
    instrument = utils.header_to_instrument(header)
    header["INSTRUME"] = instrument
    header["META.INSTRUMENT.NAME"] = instrument
    return header

def cleanpath(name):
    """jref$n4e12510j_crr.fits  --> n4e12510j_crr.fits"""
    if "ref$" in name:
        return name.split("$")[-1].strip()
    elif name.startswith("crds://"):
        return name[len("crds://"):]
    else:
        return name

# ============================================================================


def main():
    """Construct and run the bestrefs script,  return 1 if errors occurred, 0 otherwise."""
    errors = BestrefsScript()()
    exit_status = int(errors > 0)  # no errors = 0,  errors = 1
    return exit_status

if __name__ == "__main__":
    sys.exit(main())<|MERGE_RESOLUTION|>--- conflicted
+++ resolved
@@ -555,13 +555,8 @@
         cmdline.UniqueErrorsMixin.__init__(self, *args, **keys)
 
         self.updates = OrderedDict()  # map of reference updates
-<<<<<<< HEAD
-        self.process_filekinds = [typ.lower() for typ in self.args.types]    # list of filekind str's
-=======
-        self.failed_updates = OrderedDict()  # map of datasets to failure pseudo-update-tuples
         self.process_filekinds = [typ.lower() for typ in self.args.types ]    # list of filekind str's
 
->>>>>>> dca43984
         self.skip_filekinds = [typ.lower() for typ in self.args.skip_types]
         self.affected_instruments = None
 
@@ -960,19 +955,12 @@
 
     def get_bestrefs(self, instrument, dataset, context, header):
         """Compute the bestrefs for `dataset` with respect to loaded mapping/context `ctx`."""
-<<<<<<< HEAD
-        with log.augment_exception("Failed computing bestrefs for data", repr(dataset),
-                                   "with respect to", repr(context)):
-            types = self.process_filekinds if not self.affected_instruments else self.affected_instruments[
-                instrument.lower()]
-=======
         with log.augment_exception("Failed computing bestrefs for data", repr(dataset), 
                                     "with respect to", repr(context)):
             types = self.process_filekinds if not self.affected_instruments else self.affected_instruments[instrument.lower()]
             if not types:
                 types = self.locator.header_to_reftypes(header)
                 log.verbose("Defined default type set for dataset as with header_to_reftypes:", repr(types))
->>>>>>> dca43984
             bestrefs = crds.getrecommendations(
                 header, reftypes=types, context=context, observatory=self.observatory, fast=log.get_verbose() < 50)
         return {key.upper(): value for (key, value) in bestrefs.items()}
