--- conflicted
+++ resolved
@@ -18,453 +18,16 @@
 # ============================================================================
 
 import crds
-<<<<<<< HEAD
-from crds import pysh, log, config, utils, rmap, cmdline
-from crds import tables
-from crds import client
-from crds import data_file
-from crds import diff
-from crds.exceptions import (InvalidFormatError, TypeSetupError, ValidationError)
+
+from crds.core import pysh, log, config, utils, rmap, cmdline
+from crds.core.exceptions import MissingKeywordError, IllegalKeywordError
+from crds.core.exceptions import InvalidFormatError, TypeSetupError, ValidationError
+
+from crds import data_file, diff, tables
+from crds.client import api
 
 from . import mapping_parser
 from . import validator
-=======
-
-from crds.core import rmap, log, pysh, utils, config, timestamp
-from crds.core import cmdline, selectors
-from crds.core.exceptions import MissingKeywordError, IllegalKeywordError
-from crds.core.exceptions import InvalidFormatError, TypeSetupError, ValidationError
-
-from crds import data_file, diff, tables
-from crds.client import api
-
-from . import mapping_parser
-
-NOT_FITS = -1
-VALID_FITS = 1
-
-# ============================================================================
-
-#
-# Only the first character of the field is stored, i.e. Header == H
-#
-# name = field identifier
-# keytype = (Header|Group|Column)
-# datatype = (Integer|Real|Logical|Double|Character)
-# presence = (Optional|Required)
-# values = [...]
-#
-TpnInfo = namedtuple("TpnInfo", "name,keytype,datatype,presence,values")
-
-# ----------------------------------------------------------------------------
-class Validator(object):
-    """Validator is an Abstract class which applies TpnInfo objects to reference files.
-    """
-    def __init__(self, info):
-        self.info = info
-        self.name = info.name
-        if self.info.presence not in ["R", "P", "E", "O", "W"]:
-            raise ValueError("Bad TPN presence field " + repr(self.info.presence))
-        if not hasattr(self.__class__, "_values"):
-            self._values = self.condition_values([val for val in info.values if not val.upper().startswith("NOT_")])
-            self._not_values = self.condition_values([val[4:] for val in info.values if val.upper().startswith("NOT_")])
-
-    def verbose(self, filename, value, *args, **keys):
-        """Prefix log.verbose() with standard info about this Validator.  Unique message is in *args, **keys"""
-        return log.verbose("File=" + repr(filename), 
-                           "class=" + repr(self.__class__.__name__[:-len("Validator")]), 
-                           "keyword=" + repr(self.name), 
-                           "value=" + repr(value), 
-                           *args, **keys)
-
-    def condition(self, value):
-        """Condition `value` to standard format for this Validator."""
-        return value
-
-    def condition_values(self, values):
-        """Return the Validator-specific conditioned version of all the values in `info`."""
-        return sorted([self.condition(value) for value in values])
-
-    def __repr__(self):
-        """Represent Validator instance as a string."""
-        return self.__class__.__name__ + "(" + repr(self.info) + ")"
-
-    def check(self, filename, header=None):
-        """Pull the value(s) corresponding to this Validator out of it's
-        `header` or the contents of the file.   Check them against the
-        requirements defined by this Validator.
-        """
-        if self.info.keytype == "H":
-            return self.check_header(filename, header)
-        elif self.info.keytype == "C":
-            return self.check_column(filename)
-        elif self.info.keytype == "G":
-            return self.check_group(filename)
-        else:
-            raise ValueError("Unknown TPN keytype " + repr(self.info.keytype) + " for " + repr(self.name))
-
-    def check_value(self, filename, value):
-        """Check a single header or column value against the legal values
-        for this Validator.
-        """
-        if value is None: # missing optional or excluded keyword
-            self.verbose(filename, value, "is optional or excluded.")
-            return True
-        if self.condition is not None:
-            value = self.condition(value)
-        if not (self._values or self._not_values):
-            self.verbose(filename, value, "no .tpn values defined.")
-            return True
-        self._check_value(filename, value)
-        # If no exception was raised, consider it validated successfully
-        return True
-    
-    def _check_value(self, filename, value):
-        """_check_value is the core simple value checker."""
-        raise NotImplementedError("Validator is an abstract class.  Sub-class and define _check_value().")
-    
-    def check_header(self, filename, header=None):
-        """Extract the value for this Validator's keyname,  either from `header`
-        or from `filename`'s header if header is None.   Check the value.
-        """
-        if header is None:
-            header = data_file.get_header(filename)
-        value = self._get_header_value(header)
-        return self.check_value(filename, value)
-
-    def check_column(self, filename):
-        """Extract a column of new_values from `filename` and check them all against
-        the legal values for this Validator.   This checks a single column,  not a row/mode.
-        """
-        column_seen = False
-        for tab in tables.tables(filename):
-            if self.name in tab.colnames:
-                column_seen = True
-                # new_values must not be None,  check all, waiting to fail later
-                for i, value in enumerate(tab.columns[self.name]): # compare to TPN values
-                    self.check_value(filename + "[" + str(i) +"]", value)
-        if not column_seen:
-            self.__handle_missing()
-        else:
-            self.__handle_excluded(None)
-        return True
-        
-    def check_group(self, _filename):
-        """Probably related to pre-FITS HST GEIS files,  not implemented."""
-        log.warning("Group keys are not currently supported by CRDS.")
-
-    def _get_header_value(self, header):
-        """Pull this Validator's value out of `header` and return it.
-        Handle the cases where the value is missing or excluded.
-        """
-        try:
-            value = header[self.name]
-            assert value != "UNDEFINED", "Undefined keyword " + repr(self.name)
-        except (KeyError, AssertionError):
-            return self.__handle_missing()
-        return self.__handle_excluded(value)
-
-    def __handle_missing(self):
-        """This Validator's key is missing.   Either raise an exception or
-        ignore it depending on whether this Validator's key is required.
-        """
-        if self.info.presence in ["R","P"]:
-            raise MissingKeywordError("Missing required keyword " + repr(self.name))
-        elif self.info.presence in ["W"]:
-            log.warning("Missing suggested keyword " + repr(self.name))
-        else:
-            # sys.exc_clear()
-            log.verbose("Optional parameter " + repr(self.name) + " is missing.")
-            return # missing value is None, so let's be explicit about the return value
-
-    def __handle_excluded(self, value):
-        """If this Validator's key is excluded,  raise an exception.  Otherwise
-        return `value`.
-        """
-        if self.info.presence == "E":
-            raise IllegalKeywordError("*Must not define* keyword " + repr(self.name))
-        return value
-
-    @property
-    def optional(self):
-        """Return True IFF this parameter is optional."""
-        return self.info.presence in ["O","W"]
-    
-    def get_required_copy(self):
-        """Return a copy of this validator with self.presence overridden to R/required."""
-        required = copy.deepcopy(self)
-        idict = required.info._asdict()  # returns OrderedDict,  method is public despite _
-        idict["presence"] = "R"
-        required.info = TpnInfo(*idict.values())
-        return required
-
-class KeywordValidator(Validator):
-    """Checks that a value is one of the literal TpnInfo values."""
-
-    def _check_value(self, filename, value):
-        """Raises ValueError if `value` is not valid."""
-        if self._match_value(value):
-            if self._values:
-                self.verbose(filename, value, "is in", repr(self._values))
-        else:
-            raise ValueError("Value " + str(log.PP(value)) + " is not one of " +
-                             str(log.PP(self._values)))    
-        if self._not_match_value(value):
-            raise ValueError("Value " + str(log.PP(value)) + " is disallowed.")
-    
-    def _match_value(self, value):
-        """Do a literal match of `value` to the allowed values of this tpninfo."""
-        return value in self._values or not self._values
-    
-    def _not_match_value(self, value):
-        """Do a literal match of `value` to the disallowed values of this tpninfo."""
-        return value in self._not_values
-    
-class RegexValidator(KeywordValidator):
-    """Checks that a value matches TpnInfo values treated as regexes."""
-    def _match_value(self, value):
-        if super(RegexValidator, self)._match_value(value):
-            return True
-        sval = str(value)
-        for pat in self._values:
-            if re.match(config.complete_re(pat), sval):
-                return True
-        return False
-
-# ----------------------------------------------------------------------------
-
-class CharacterValidator(KeywordValidator):
-    """Validates values of type Character."""
-    def condition(self, value):
-        chars = str(value).strip().upper()
-        if " " in chars:
-            chars = '"' + "_".join(chars.split()) + '"'
-        return chars
-
-    def _check_value(self, filename, value):
-        if selectors.esoteric_key(value):
-            values = [value]
-        else:
-            values = value.split("|") 
-            if len(values) > 1:
-                self.verbose(filename, value, "is an or'ed parameter matching", values)
-        for val in values:
-            super(CharacterValidator, self)._check_value(filename, val)
-
-# ----------------------------------------------------------------------------
-
-class LogicalValidator(KeywordValidator):
-    """Validate booleans."""
-    _values = ["T","F"]
-    _not_values = []
-
-# ----------------------------------------------------------------------------
-
-class NumericalValidator(KeywordValidator):
-    """Check the value of a numerical keyword,  supporting range checking."""
-    def condition_values(self, values):
-        self.is_range = len(values) == 1 and ":" in values[0]
-        if self.is_range:
-            smin, smax = values[0].split(":")
-            self.min, self.max = self.condition(smin), self.condition(smax)
-            assert self.min != '*' and self.max != '*', "TPN error, range min/max conditioned to '*'"
-            values = None
-        else:
-            values = KeywordValidator.condition_values(self, values)
-        return values
-
-    def _check_value(self, filename, value):
-        if self.is_range:
-            if value < self.min or value > self.max:
-                raise ValueError("Value for " + repr(self.name) + " of " +
-                                 repr(value) + " is outside acceptable range " +
-                                 self.info.values[0])
-            else:
-                self.verbose(filename, value, "is in range", self.info.values[0])
-        else:   # First try a simple exact string match check
-            KeywordValidator._check_value(self, filename, value)
-
-# ----------------------------------------------------------------------------
-
-class IntValidator(NumericalValidator):
-    """Validates integer values."""
-    condition = int
-
-# ----------------------------------------------------------------------------
-
-class FloatValidator(NumericalValidator):
-    """Validates floats of any precision."""
-    epsilon = 1e-7
-    
-    condition = float
-
-    def _check_value(self, filename, value):
-        try:
-            NumericalValidator._check_value(self, filename, value)
-        except ValueError:   # not a range or exact match,  handle fp fuzz
-            if self.is_range: # XXX bug: boundary values don't handle fuzz
-                raise
-            for possible in self._values:
-                if possible:
-                    err = (value-possible)/possible
-                elif value:
-                    err = (value-possible)/value
-                else:
-                    continue
-                # print "considering", possible, value, err
-                if abs(err) < self.epsilon:
-                    self.verbose(filename, value, "is within +-", repr(self.epsilon), "of", repr(possible))
-                    return
-            raise
-
-# ----------------------------------------------------------------------------
-
-class RealValidator(FloatValidator):
-    """Validate 32-bit floats."""
-
-# ----------------------------------------------------------------------------
-
-class DoubleValidator(FloatValidator):
-    """Validate 64-bit floats."""
-    epsilon = 1e-14
-
-# ----------------------------------------------------------------------------
-
-class PedigreeValidator(KeywordValidator):
-    """Validates &PREDIGREE fields."""
-
-    _values = ["INFLIGHT", "GROUND", "MODEL", "DUMMY", "SIMULATION"]
-    _not_values = []
-
-    def _get_header_value(self, header):
-        """Extract the PEDIGREE value from header,  checking any
-        start/stop dates.   Return only the PEDIGREE classification.
-        Ignore missing start/stop dates.
-        """
-        value = super(PedigreeValidator, self)._get_header_value(header)
-        if value is None:
-            return
-        try:
-            pedigree, start, stop = value.split()
-        except ValueError:
-            try:
-                pedigree, start, _dash, stop = value.split()
-            except ValueError:
-                pedigree = value
-                start = stop = None
-        pedigree = pedigree.upper()
-        if start is not None:
-            timestamp.slashdate_or_dashdate(start)
-        if stop is not None:
-            timestamp.slashdate_or_dashdate(stop)
-        return pedigree
-
-    def _match_value(self, value):
-        """Match raw pattern as prefix string only,  no complete_re()."""
-        sval = str(value)
-        for pat in self._values:
-            if re.match(pat, sval):   # intentionally NOT complete_re()
-                return True
-        return False
-
-# ----------------------------------------------------------------------------
-
-class SybdateValidator(KeywordValidator):
-    """Check &SYBDATE Sybase date fields."""
-    def _check_value(self, filename, value):
-        self.verbose(filename, value)
-        timestamp.Sybdate.get_datetime(value)
-
-# ----------------------------------------------------------------------------
-
-class JwstdateValidator(KeywordValidator):
-    """Check &JWSTDATE date fields."""
-    def _check_value(self, filename, value):
-        self.verbose(filename, value)
-        try:
-            timestamp.Jwstdate.get_datetime(value)
-        except Exception:
-            raise ValueError(log.format(
-                "Invalid JWST date", repr(value), "for", repr(self.name),
-                "format should be", repr("YYYY-MM-DDTHH:MM:SS")))
-            
-'''
-        try:
-            timestamp.Jwstdate.get_datetime(value)
-        except ValueError:
-            try:
-                timestamp.Anydate.get_datetime(value)
-            except ValueError:
-                try:
-                    timestamp.Jwstdate.get_datetime(value.replace(" ","T"))
-                except ValueError:
-                    timestamp.Jwstdate.get_datetime(value)                    
-            log.warning("Non-compliant date format", repr(value), "for", repr(self.name),
-                        "should be", repr("YYYY-MM-DDTHH:MM:SS"),)
-'''
-
-# ----------------------------------------------------------------------------
-
-class SlashdateValidator(KeywordValidator):
-    """Validates &SLASHDATE fields."""
-    def _check_value(self, filename, value):
-        self.verbose(filename, value)
-        timestamp.Slashdate.get_datetime(value)
-
-# ----------------------------------------------------------------------------
-
-class AnydateValidator(KeywordValidator):
-    """Validates &ANYDATE fields."""
-    def _check_value(self, filename, value):
-        self.verbose(filename, value)
-        timestamp.Anydate.get_datetime(value)
-
-# ----------------------------------------------------------------------------
-
-class FilenameValidator(KeywordValidator):
-    """Validates &FILENAME fields."""
-    def _check_value(self, filename, value):
-        self.verbose(filename, value)
-        result = (value == "(initial)") or not os.path.dirname(value)
-        return result
-
-# ----------------------------------------------------------------------------
-
-def validator(info):
-    """Given TpnInfo object `info`, construct and return a Validator for it."""
-    if info.datatype == "C":
-        if len(info.values) == 1 and len(info.values[0]) and \
-            info.values[0][0] == "&":
-            # This block handles &-types like &PEDIGREE and &SYBDATE
-            func = eval(info.values[0][1:].capitalize() + "Validator")  # only called on static TPN infos.
-            return func(info)
-        else:
-            return CharacterValidator(info)
-    elif info.datatype == "R":
-        return RealValidator(info)
-    elif info.datatype == "D":
-        return DoubleValidator(info)
-    elif info.datatype == "I":
-        return IntValidator(info)
-    elif info.datatype == "L":
-        return LogicalValidator(info)
-    elif info.datatype == "X":
-        return RegexValidator(info)
-    else:
-        raise ValueError("Unimplemented datatype " + repr(info.datatype))
-
-# ============================================================================
-
-def validators_by_typekey(key, observatory):
-    """Load and return the list of validators associated with reference type 
-    validator `key`.   Factored out because it is cached on parameters.
-    """
-    locator = utils.get_locator_module(observatory)
-    # Make and cache Validators for `filename`s reference file type.
-    validators = [validator(x) for x in locator.get_tpninfos(*key)]
-    log.verbose("Validators for", repr(key), ":\n", log.PP(validators), verbosity=60)
-    return validators
->>>>>>> 87ba0162
 
 # ============================================================================
 
