# Template file used by certify to check reference files
# Some fields may be abbreviated to their first character:
#
# keytype = (Header|Group|Column)
# datatype = (Integer|Real|Logical|Double|Character)
# presence = (Optional|Required)
#
# NAME  KEYTYPE  DATATYPE   PRESENCE    VALUES
#----------------------------------------------------------
META.INSTRUMENT.NAME        H   C   R                   NIRSPEC

META.INSTRUMENT.DETECTOR    H   C   O                   NRS1,NRS2,ANY,N/A

META.EXPOSURE.TYPE          H   C   O   NRS_AUTOFLAT,NRS_AUTOWAVE,NRS_BOTA,\
                                        NRS_BRIGHTOBJ,NRS_CONFIRM,NRS_DARK,NRS_FIXEDSLIT,NRS_FOCUS,\
                                        NRS_IFU,NRS_IMAGE,NRS_LAMP,NRS_MIMF,NRS_MSASPEC,NRS_TACONFIRM,\
                                        NRS_TACQ,NRS_TASLIT,ANY,N/A       

META.SUBARRAY.NAME          H   C   O   ALLSLITS,S200A1,S200A2,S200B1,S400A1,SUB1024A,SUB1024B,\
<<<<<<< HEAD
                                        SUB512,SUB32,SUB512S,SUB2048,STRIPE,S1600A1,\
=======
                                        SUB512,SUB32,SUB512S,SUB2048,S1600A1,STRIPE,\
>>>>>>> c9ac9990
                                        FULL,GENERIC,ANY,N/A

include nir_subarray_baseline.tpn

# META.INSTRUMENT.GRATING     H   C   O                   
# G140M,G235M,G395M,G140H,G235H,G395H,PRISM,MIRROR,ANY,N/A

META.EXPOSURE.READPATT      H   C   O  NRSRAPID,NRS,NRSN8R2,NRSN16R4,NRSN32R8,NRSIRS2,NRSIRS2RAPID,NRSSLOW,ALLIRS2,ANY,N/A
<|MERGE_RESOLUTION|>--- conflicted
+++ resolved
@@ -17,11 +17,7 @@
                                         NRS_TACQ,NRS_TASLIT,ANY,N/A       
 
 META.SUBARRAY.NAME          H   C   O   ALLSLITS,S200A1,S200A2,S200B1,S400A1,SUB1024A,SUB1024B,\
-<<<<<<< HEAD
-                                        SUB512,SUB32,SUB512S,SUB2048,STRIPE,S1600A1,\
-=======
                                         SUB512,SUB32,SUB512S,SUB2048,S1600A1,STRIPE,\
->>>>>>> c9ac9990
                                         FULL,GENERIC,ANY,N/A
 
 include nir_subarray_baseline.tpn
