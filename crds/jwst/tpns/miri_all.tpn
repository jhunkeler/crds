--- conflicted
+++ resolved
@@ -11,16 +11,10 @@
 
 META.INSTRUMENT.DETECTOR    H   C   O   MIRIFULONG,MIRIFUSHORT,MIRIMAGE,ANY,N/A
 
-<<<<<<< HEAD
-META.EXPOSURE.TYPE          H   C   O   MIR_4QPM,MIR_CORONCAL,MIR_DARK,MIR_FLAT-IMAGE,MIR_FLATIMAGE,\
-                                        MIR_FLAT-MRS,MIR_FLATMRS,MIR_FLATALL,MIR_IMAGE,MIR_LRS-FIXEDSLIT,\
-                                        MIR_LRS-SLITLESS,MIR_LYOT,MIR_MRS,MIR_TACQ,ANY,N/A
-=======
 META.EXPOSURE.TYPE          H   C   O   MIR_4QPM,MIR_CORONCAL,MIR_DARK,MIR_DARKALL,MIR_DARKIMG,MIR_DARKMRS,\
                                         MIR_FLATALL,MIR_FLATIMAGE,MIR_FLAT-IMAGE,MIR_FLATIMAGE-EXT,
                                         MIR_FLATMRS,MIR_FLAT-MRS,MIR_FLATMRS-EXT,\
                                         MIR_IMAGE,MIR_LRS-FIXEDSLIT,MIR_LRS-SLITLESS,MIR_LYOT,MIR_MRS,MIR_TACQ,ANY,N/A
->>>>>>> d2acbc3d
 
 META.INSTRUMENT.CHANNEL     H   C   O   1,2,3,4,12,34,1234,123,234,ANY,N/A
 
