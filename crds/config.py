"""This module is the interface to CRDS configuration information.  Predominantly
it is used to define CRDS file cache paths and file location functions.
"""
from __future__ import print_function
from __future__ import division
from __future__ import absolute_import

import os
import os.path
import re
import glob

from crds import log
from crds import python23

# ===========================================================================

def env_to_bool(varname, default=False):
    """Convert the specified environment variable `varname` into a Python bool
    defaulting to `default` if it's not defined in os.environ.
    """
    env_str = os.environ.get(varname, default)
    return env_str_to_bool(varname, env_str)

def env_str_to_bool(varname, val):
    """Convert the boolean environment value string `val` to a Python bool
    on behalf of environment variable `varname`.
    """
    if val in ["False", "false", "FALSE", "F", "f", "0", False, 0]:
        rval = False
    elif val in ["True", "true", "TRUE", "T", "t", "1", True, 1]:
        rval = True
    else:
        raise ValueError("Invalid value " +  repr(val) + 
                         " for boolean env var " + repr(varname))
    return rval

def env_to_int(varname, default):
    """Convert the specified environment variable `varname` into a Python int
    defaulting to `default` if it's not defined in os.environ.
    """
    env_str = os.environ.get(varname, default)
    return env_str_to_int(varname, env_str)

def env_str_to_int(varname, val):
    """Convert environment variable decimal value `val` from `varname` to an int and return it."""
    try:
        return int(val)
    except Exception:
        raise ValueError("Invalid value for " + repr(varname) + 
                         " should have a decimal integer value but is " + repr(str(val)))

# ===========================================================================

class ConfigItem(object):
    """CRDS environment control item base class.  These are driven by environment variables
    but conceptually could extend to a CRDS .rc file of some kind.

    >>> CFG = ConfigItem("CRDS_CFG_ITEM", "999", "Test config item", valid_values=["999", "1000"])
    >>> CFG.get()
    '999'
    >>> import os
    >>> os.environ["CRDS_CFG_ITEM"] = "1000"
    >>> CFG.get()
    '1000'
    >>> os.environ["CRDS_CFG_ITEM"] = "2"
    >>> CFG.get()
    Traceback (most recent call last):
    ...
    AssertionError: Invalid value for 'CRDS_CFG_ITEM' of '2'is not one of ['999', '1000']
    
    >>> CFG.set("999")
    >>> CFG.get()
    '999'
    >>> os.environ["CRDS_CFG_ITEM"]
    '999'
    """
    def __init__(self, env_var, default, comment=None, valid_values=None, lower=False):
        """Defines CRDS environment item named `env_var` which has the value `default` when not specified anywhere."""
        self.env_var = env_var  # for starters,  this IS an env var,  bu conceptually it is an identifier.
        self.default = default
        self.comment = comment
        self.valid_values = valid_values
        self.lower = lower
        self.get()

    def check_value(self, value):
        """Verify that `value` is valid for this config item."""
        if self.valid_values:
            assert value in self.valid_values, "Invalid value for " + repr(self.env_var) + " of " + repr(value)  + \
                "is not one of " + repr(self.valid_values)
        return value

    def get(self):
        """Return the value of this control item,  or the default if it is not set."""
        value = os.environ.get(self.env_var, self.default)
        if self.lower:
            value = value.lower()
        self.check_value(value)
        return value
    
    def set(self, value):
        """Set the value of the control item,  for the sake of this runtime session only."""
        if self.lower and isinstance(value, python23.string_types):
            value = value.lower()
        self.check_value(value)
        os.environ[self.env_var] = str(value)

    def reset(self):
        """Restore this variable to it's default value,  clearing any environment setting."""
        os.environ.pop(self.env_var, None)
        
class StrConfigItem(ConfigItem):
    """Config item for a string value,  currently no difference from base ConfigItem."""

class BooleanConfigItem(ConfigItem):
    """Represents a boolean environment setting for CRDS.

    >>> BOOL = BooleanConfigItem("CRDS_BOOL_ITEM", False, "Test boolean config item")
    >>> if BOOL:
    ...    print("True")
    ... else:
    ...    print("False")
    False

    >>> os.environ["CRDS_BOOL_ITEM"] = "True"
    >>> if BOOL:
    ...    print("True")
    ... else:
    ...    print("False")
    True

    >>> BOOL.set("True")
    >>> if BOOL:
    ...    print("True")
    ... else:
    ...    print("False")
    True

    """
    def __init__(self, var, default, *args, **keys):
        keys = dict(keys)
        keys["valid_values"] = ["0", "1", "true", "false", "t", "f", False, True, 0, 1]
        keys["lower"] = True
        super(BooleanConfigItem, self).__init__(var, str(default), *args, **keys)

    def get(self):
        """Return the bool value of this config item."""
        return env_str_to_bool(self.env_var, super(BooleanConfigItem, self).get())
    
    def __nonzero__(self):
        """Support using this boolean config item be used as a conditional expression."""
        return self.get()

    __bool__ = __nonzero__

# ===========================================================================

FITS_IGNORE_MISSING_END = BooleanConfigItem("CRDS_FITS_IGNORE_MISSING_END", False,
    "When True, ignore missing END records in the FITS primary header.  Otherwise fail.")

FITS_VERIFY_CHECKSUM = BooleanConfigItem("CRDS_FITS_VERIFY_CHECKSUM", True,
    "When True, verify that FITS header CHECKSUM and DATASUM values are correct.  Otherwise fail.")

# ===========================================================================

ALLOW_BAD_REFERENCES  = BooleanConfigItem("CRDS_ALLOW_BAD_REFERENCES", False,
    "When True, references which are designated as BAD (scientifically invalid) on the server can be used with warnings.")

ALLOW_BAD_RULES = BooleanConfigItem("CRDS_ALLOW_BAD_RULES", False,
    "When True, rules which are designated as BAD (scientifically invalid) on the server can be used with warnings.")

# ============================================================================

CRDS_DATA_CHUNK_SIZE = 2**23   
#   IntConfigItem("CRDS_DATA_CHUNK_SIZE", 2**23,
#   "File download transfer block size, 8M.  HTTP, but maybe not RPC.")   

CRDS_CHECKSUM_BLOCK_SIZE = 2**23

# IntConfigItem("CRDS_CHECKSUM_BLOCK_SIZE", 2**23,
#    "Size of data read into memory at once for utils.checksum.")

# ===========================================================================

DEFAULT_CRDS_DIR = "/grp/crds/cache"

def _clean_path(path):
    """Fetch `name` from the environment,  or use `default`.  Trim trailing /'s from
    the resulting path.
    """
    while path.endswith("/"):
        path = path[:-1]
    return path

def _std_cache_path(observatory, root_env, subdir):
    """Do standard interpretation of environment variables for CRDS cache component location.
    
    Evaluated in order,  with first definition winning:  e.g. for mappings
    
    CRDS_MAPPATH_SINGLE  -->   <env path for mappings>
    CRDS_MAPPATH         -->   <env path for mappings for both observatories> + / + <observatory>
    CRDS_PATH_SINGLE     -->   <env path for overall cache for one observatory> + "/mappings/"
    CRDS_PATH            -->   <env path for overall cache for all observatories> + "/mappings/" + <observatory>
    """
    if root_env + "_SINGLE" in os.environ:
        path = os.environ[root_env + "_SINGLE"]
    elif root_env in os.environ:
        path = os.path.join(os.environ[root_env], observatory)
    elif "CRDS_PATH_SINGLE" in os.environ:
        path = os.path.join(os.environ["CRDS_PATH_SINGLE"], subdir)
    elif "CRDS_PATH" in os.environ:
        path = os.path.join(os.environ["CRDS_PATH"], subdir, observatory)
    else:
        path = os.path.join(DEFAULT_CRDS_DIR, subdir, observatory)
    return _clean_path(path)
    
def get_crds_path():
    """
    >>> temp = dict(os.environ)
    >>> os.environ = {}

    >>> get_crds_path()
    '/grp/crds/cache'
    
    >>> os.environ = {}
    >>> os.environ["CRDS_PATH_SINGLE"] = "/somewhere"
    >>> get_crds_path()
    '/somewhere'

    >>> os.environ = {}
    >>> os.environ["CRDS_PATH"] = "/somewhere_else"
    >>> get_crds_path()
    '/somewhere_else'
    
    >>> os.environ = temp
    """
    return _std_cache_path("", "*not-in-crds-environment*", "")

def get_crds_mappath(observatory):
    """get_crds_mappath() returns the base path of the CRDS mapping directory 
    tree where CRDS rules files (mappings) are stored.   This is extended by
    <observatory> once it is known.
    
    DEPRECATED:  only use in the config module.  Use locate_file() or locate_mapping() instead.
    
    >>> temp = dict(os.environ)
    >>> os.environ = {}
    
    >>> get_crds_mappath('jwst')
    '/grp/crds/cache/mappings/jwst'
    
    >>> os.environ["CRDS_PATH"] = '/somewhere'
    >>> get_crds_mappath('jwst')
    '/somewhere/mappings/jwst'
    
    >>> os.environ["CRDS_PATH_SINGLE"] = "/somewhere2"
    >>> get_crds_mappath('jwst')
    '/somewhere2/mappings'
    
    >>> os.environ["CRDS_MAPPATH"] = "/somewhere3/mappings2"
    >>> get_crds_mappath('jwst')
    '/somewhere3/mappings2/jwst'
    
    >>> os.environ["CRDS_MAPPATH_SINGLE"] = "/somewhere4/mappings3"
    >>> get_crds_mappath('jwst')
    '/somewhere4/mappings3'
    
    >>> os.environ = temp
    """
    return _std_cache_path(observatory, "CRDS_MAPPATH", "mappings")

def get_crds_cfgpath(observatory):
    """Return the path to a writable directory used to store configuration info
    such as last known server status.   This is extended by <observatory> once
    it is known.   If CRDS_PATH doesn't point to a writable directory, then
    CRDS_CFGPATH should be defined.
    """
    return _std_cache_path(observatory, "CRDS_CFGPATH", "config")

def get_crds_refpath(observatory):
    """get_crds_refpath returns the base path of the directory tree where CRDS 
    reference files are stored.   This is extended by <observatory> once it is
    known.
    
    DEPRECATED: only use in config module.  Use locate_file() or locate_reference() instead.
    """
    return _std_cache_path(observatory, "CRDS_REFPATH", "references")

def locate_config(cfg, observatory):
    """Return the absolute path where reference `ref` should be located."""
    if os.path.dirname(cfg):
        return cfg
    return os.path.join(get_crds_cfgpath(observatory), cfg)

# -------------------------------------------------------------------------------------

def get_sqlite3_db_path(observatory):
    """Return the path to the downloadable CRDS catalog + history SQLite3 database file."""
    return locate_config("crds_db.sqlite3", observatory)

# ===========================================================================

CRDS_SUBDIR_TAG_FILE = "ref_cache_subdir_mode"
CRDS_REF_SUBDIR_MODES = ["instrument", "flat", "legacy"]
CRDS_REF_SUBDIR_MODE = "None"  # does not make cache consistent with env,  test only!!

def get_crds_ref_subdir_mode(observatory):
    """Return the mode value defining how reference files are located."""
    if CRDS_REF_SUBDIR_MODE is not "None":
        mode = CRDS_REF_SUBDIR_MODE
    else:
        mode_path = os.path.join(get_crds_cfgpath(observatory),  CRDS_SUBDIR_TAG_FILE)
        try:
            with open(mode_path) as pfile:
                mode = pfile.read().strip()
            # log.verbose("Determined cache format from", repr(mode_path), "as", repr(mode))
        except IOError:
            if len(glob.glob(os.path.join(get_crds_refpath(observatory), "*"))) > 20:
                mode = "flat"
                log.verbose("No cache config tag found, looks like a 'flat' cache based on existing references.")
            else:
                mode = "instrument"
                log.verbose("No cache config tag found, defaulting to 'instrument' based cache.")
            with log.verbose_on_exception("Failed saving default subdir mode to", repr(mode)):
                set_crds_ref_subdir_mode(mode, observatory)
        check_crds_ref_subdir_mode(mode)
    return mode

def set_crds_ref_subdir_mode(mode, observatory):
    """Set the reference file location subdirectory `mode`."""
    global CRDS_REF_SUBDIR_MODE
    check_crds_ref_subdir_mode(mode)
    CRDS_REF_SUBDIR_MODE = mode
    mode_path = os.path.join(get_crds_cfgpath(observatory), CRDS_SUBDIR_TAG_FILE)
    if writable_cache_or_verbose("skipping subdir mode write."):
        from crds import heavy_client as hv   #  yeah,  kinda gross
        hv.cache_atomic_write(mode_path, mode, "Couldn't save sub-directory mode config")

def check_crds_ref_subdir_mode(mode):
    """Check for valid reference location subdirectory `mode`."""
    assert mode in CRDS_REF_SUBDIR_MODES, "Invalid CRDS cache subdirectory mode = " + repr(mode)
    return mode

# ===========================================================================

CRDS_MODE = StrConfigItem("CRDS_MODE", default="auto",
    comment="""Selects where bestrefs are performed, locally, remotely (on the CRDS server), 
    or automatically chosen by comparing client version to server version.""",
    valid_values=["local", "remote", "auto"])

def get_crds_processing_mode():
    """Return the preferred location for computing best references when
    network connectivity is available.
    
    'local'   --   compute locally even if client CRDS is obsolete
    'remote'  --   compute remotely even if client CRDS is up-to-date
    'auto'    --   compute locally unless connected and client CRDS is obsolete
    """
    return CRDS_MODE.get()

# ===============================================================================================

# CRDS_CONTEXT = StrConfigItem("CRDS_CONTEXT", default=None)

def get_crds_env_context():
    """If it has been specified in the environment by CRDS_CONTEXT,  return the 
    pipeline context which defines CRDS best reference rules,  else None.
    
    >>> os.environ["CRDS_CONTEXT"] = "jwst.pmap"
    >>> get_crds_env_context()
    'jwst.pmap'
    
    >>> os.environ["CRDS_CONTEXT"] = "jwst_miri_0022.imap"    
    >>> get_crds_env_context()
    Traceback (most recent call last):
    ...
    AssertionError: If set, CRDS_CONTEXT should specify a pipeline mapping,  e.g. 'jwst.pmap', not 'jwst_miri_0022.imap'
   
    >>> os.environ["CRDS_CONTEXT"] = "/nowhere/to/be/found/jwst_0042.pmap"    
    >>> get_crds_env_context()
    Traceback (most recent call last):
    ...
    AssertionError: Can't find pipeline mapping specified by CRDS_CONTEXT = '/nowhere/to/be/found/jwst_0042.pmap' at '/nowhere/to/be/found/jwst_0042.pmap'

    >>> del os.environ["CRDS_CONTEXT"]
    >>> get_crds_env_context()
    """
    context = os.environ.get("CRDS_CONTEXT", None)
    if context is not None:
        where = locate_mapping(context)
        assert context.endswith(".pmap"), \
            "If set, CRDS_CONTEXT should specify a pipeline mapping,  e.g. 'jwst.pmap', not " + repr(context)
        assert os.path.exists(where), \
            "Can't find pipeline mapping specified by CRDS_CONTEXT = " + repr(context) + " at " + repr(where)
    return context

CRDS_IGNORE_MAPPING_CHECKSUM = BooleanConfigItem("CRDS_IGNORE_MAPPING_CHECKSUM", False,
    "disables mapping checksums during development.")

def get_ignore_checksum():
    """Returns environment override for disabling mapping checksums during development."""
    return env_to_bool("CRDS_IGNORE_MAPPING_CHECKSUM", False)

def get_log_time():
    """Returns override flag for outputting time in log messages."""
    return env_to_bool("CRDS_LOG_TIME", False)

# ===========================================================================

def get_crds_env_vars():
    """Return a dictionary of all env vars starting with 'CRDS'."""
    env_vars = {}
    for var in os.environ:
        if var.upper().startswith("CRDS"):
            env_vars[var] = os.environ[var]
    return env_vars

def get_crds_actual_paths(observatory):
    """Return a dictionary of the critical paths CRDS configuration resolves to."""
    return {
        "mapping root" : get_crds_mappath(observatory),
        "reference root" : get_crds_refpath(observatory),
        "config root" : get_crds_cfgpath(observatory),
        }

# ============================================================================

# client API related settings.

CRDS_DOWNLOAD_MODE = StrConfigItem("CRDS_DOWNLOAD_MODE", "http",
    "Selects the mode used by the CRDS client for downloading rules and references.",
    ["http", "rpc", "plugin"], lower=True)

def get_download_mode():
    """Return the mode used to download references and mappings,  either normal
    "http" file transfer or json "rpc" based.   In theory HTTP optimizes better 
    with direct support for static files from Apache,  but RPC is more flexible
    and works through firewalls.   The key distinction is that HTTP mode can
    work with a server which is not the same as the CRDS server (perhaps an
    archive server).   Once/if a public archive server is available with normal 
    URLs,  that wopuld be the preferred means to get references and mappings.
    """
    return CRDS_DOWNLOAD_MODE.get()

def get_download_plugin():
    """Fetch a command template from the environment to use a as a substitute for CRDS
    built-in downloaders.
    """
    if "CRDS_DOWNLOAD_MODE" in os.environ and os.environ["CRDS_DOWNLOAD_MODE"].lower() != "plugin":
        return None
    elif "CRDS_DOWNLOAD_PLUGIN" in os.environ:
        return os.environ["CRDS_DOWNLOAD_PLUGIN"]
    elif get_download_mode() == "plugin":
        for path in ["/usr/local/bin", "/usr/bin", "/sw/bin"]:
            program = os.path.join(path, "wget")
            if os.path.exists(program):
                return program + " --no-check-certificate --quiet ${SOURCE_URL}  -O ${OUTPUT_PATH}"
    return None

def get_checksum_flag():
    """Return True if the environment is configured for checksums."""
    return env_to_bool("CRDS_DOWNLOAD_CHECKSUMS", True)

def get_client_retry_count():
    """Return the integer number of times a network transaction should be attempted.  No retries == 1."""
    return env_to_int("CRDS_CLIENT_RETRY_COUNT", 1)

def get_client_retry_delay_seconds():
    """Return the integer number of seconds CRDS should wait between retrying failed network transactions."""
    return env_to_int("CRDS_CLIENT_RETRY_DELAY_SECONDS", 0)

def enable_retries():
    """Set reasonable defaults for CRDS retries"""
    os.environ["CRDS_CLIENT_RETRY_COUNT"] = 20
    os.environ["CRDS_CLIENT_RETRY_DELAY_SECONDS"] = 10
    
def disable_retries():
    """Set the defaults for only one try for each network transaction."""
    os.environ["CRDS_CLIENT_RETRY_COUNT"] = 1
    os.environ["CRDS_CLIENT_RETRY_DELAY_SECONDS"] = 0

    
CRDS_DEFAULT_SERVERS = {
    "hst" : "https://hst-crds.stsci.edu",
    "jwst" : "https://jwst-crds.stsci.edu",
}

def get_server_url(observatory):
    """Return either the value of CRDS_SERVER_URL or an appropriate default server for `observatory`."""
    return os.environ.get("CRDS_SERVER_URL", CRDS_DEFAULT_SERVERS.get(observatory, None))

# ===========================================================================

_CRDS_CACHE_READONLY = False

def set_cache_readonly(readonly=True):
    """Set the flag controlling writes to the CRDS cache."""
    global _CRDS_CACHE_READONLY
    _CRDS_CACHE_READONLY = readonly
    return _CRDS_CACHE_READONLY

def get_cache_readonly():
    """Read the flag controlling writes to the CRDS cache.  When True,  no write to cache should occur."""
    return _CRDS_CACHE_READONLY or env_to_bool("CRDS_READONLY_CACHE", False)

def writable_cache_abort(func):
    """Generator a filter by decorating `func`.  These call `func` and return False when the CRDS cache is 
    readonly,  otherwise they return True.   
    
    Use like this:
    
    if writable_cache_or_info(... log message parameters...):
        block of code requiring writable cache
    """
    def func_check_writable(*args, **keys):
        """func_check_writable is a wrapper which issues a func() message when CRDS
        is configured for a readonly cache.
        """
        if get_cache_readonly():  # message and quit
            func("READONLY CACHE", *args, **keys)
            return False
        else:
            return True
        func_check_writable.__name__ = "wrapped_writable_" + func.__name__
        func_check_writable._wrapped_writable = True
    return func_check_writable

writable_cache_or_info = writable_cache_abort(log.info)
writable_cache_or_verbose = writable_cache_abort(log.verbose)
writable_cache_or_warning = writable_cache_abort(log.warning)

# ===========================================================================

def filetype(filename):
    """Classify `filename`'s type so it can be processed or displayed.
    
    >>> filetype("foo.fits")
    'fits'

    >>> filetype("foo.yaml")
    'yaml'

    >>> filetype("foo.pmap")
    'mapping'

    >>> filetype("foo.json")
    'json'

    >>> filetype("foo.txt")
    'text'

    >>> filetype("foo.r0h")
    'geis'

    >>> filetype('foo.exe')
    'unknown'
    """
    if is_mapping(filename):
        return "mapping"
    elif filename.endswith(".fits"):
        return "fits"
    elif filename.endswith(".yaml"):
        return "yaml"
    elif filename.endswith(".json"):
        return "json"
    elif filename.endswith(".asdf"):
        return "asdf"
    elif filename.endswith(".txt"):
        return "text"
    elif re.match(r".*\.r[0-9]h$", filename): # GEIS header
        return "geis"
    else:
        return "unknown"

def file_in_cache(filename, observatory):
    """Return True IFF `filename` is in the local cache."""
    path = locate_file(os.path.basename(filename), observatory)
    return os.path.exists(path)

# ===========================================================================

def get_path(filename, observatory):
    """Return the CRDS cache path of `filename` for `observatory`.   The path is
    similar to the one from locate_file(),  but includes dirname only,  not `filename` itself.
    """
    assert OBSERVATORY_RE.match(observatory), "Invalid observatory " + repr(observatory)
    fullpath = locate_file(filename, observatory)
    return os.path.dirname(fullpath)

def locate_file(filepath, observatory):
    """Returns CRDS cache path if `filepath` has no directory, otherwise `filepath` as-is.
 
   Cannot always determine CRDS cache location for hypothetical files if not 
   sufficiently identified in basename of `filepath`.

   Used to determine cache locations for directory-less `filepaths` from CRDS rules.

   Returns complex filepaths as-is for supporting operations on external files.
    """
    if os.path.dirname(filepath):
        return filepath
    return relocate_file(filepath, observatory)

def pop_crds_uri(filepath):
    """Pop off crds:// from a filepath,  yielding an pathless filename."""
    if filepath.startswith("crds://"):
        filepath = filepath[len("crds://"):]
        assert not os.path.dirname(filepath), "crds:// must prefix a filename with no path."
    return filepath
    
def relocate_file(filepath, observatory):
    """Returns path in CRDS cache where `filepath` would be relocated if it were
    copied into the CRDS cache.

    Able to determine CRDS cache location based on filename or file
    contents when `filepath` points to a real file.
    """
    if is_mapping(filepath):
        return relocate_mapping(filepath, observatory)
    else:
        return relocate_reference(filepath, observatory)

# ===========================================================================

def locate_reference(ref, observatory):
    """Returns CRDS cache path for `ref` if it specifies no directory, otherwise
    `ref` as-is.
    """
    if os.path.dirname(ref):
        return ref
    return relocate_reference(ref, observatory)

def relocate_reference(ref, observatory):
    """Returns CRDS cache location where `ref` would be copied if it
    was copied into the CRDS cache.  When `ref` specifies a path to an
    existing file, the contents of `ref` can be exploited to determine
    the CRDS cache location.  Otherwise, the basename of `ref` must be
    in a standard form which implies location.
    """
    from crds import utils
    return utils.get_locator_module(observatory).locate_file(ref)

def is_reference(reference):
    """Return True IFF file name `reference` is plausible as a reference file name.
    is_reference() does not *guarantee* that `reference` is a reference file name,
    in particular a dataset filename might pass as a reference.

    >>> is_reference("something.fits")
    True
    >>> is_reference("something.asdf")
    True
    >>> is_reference("something.r0h")
    True
    >>> is_reference("something.foo")
    False
    >>> is_reference("/some/path/something.fits")
    True
    >>> is_reference("/some/path/something.pmap")
    False

    """
    extension = os.path.splitext(reference)[-1]
    return re.match(r"\.fits|\.asdf|\.r\dh|\.yaml|\.json|\.text", extension) is not None

# -------------------------------------------------------------------------------------

def complete_re(regex_str):
    """Add ^$ to `regex_str` to force match to entire string."""
    return "^" + regex_str + "$"

OBSERVATORY_RE_STR = r"[a-zA-Z_0-9]{1,8}"
OBSERVATORY_RE = re.compile(complete_re(OBSERVATORY_RE_STR))
FILE_RE_STR = r"[A-Za-z0-9\._\- ]{1,128}|N/A|OMIT"
FILE_RE = re.compile(complete_re(FILE_RE_STR)) # at min *should not* contain % < > \ { }
FILE_PATH_RE_STR = r"([/A-Za-z0-9_\- ]{1,256})?" + FILE_RE_STR
FILE_PATH_RE = re.compile(complete_re(FILE_PATH_RE_STR))  # at min *should not* contain % < > \ { }

def check_filename(filename):
    """Verify that `filename` is a basename with no dangerous characters."""
    assert FILE_RE.match(filename), "Invalid file name " + repr(filename)

def check_path(path):
    """Make sure `path` has no dangerous characters."""
    path = os.path.abspath(path)
    assert FILE_PATH_RE.match(path), "Invalid file path " + repr(path)
    return path

# -------------------------------------------------------------------------------------

# Standard date time format using T separator for command line use specifying contexts.
# e.g. 2040-02-22T12:01:30.4567
CONTEXT_DATETIME_RE_STR = r"\d\d\d\d\-\d\d\-\d\d(T\d\d:\d\d:\d\d(\.\d+)?)?"
CONTEXT_DATETIME_RE = re.compile(complete_re(CONTEXT_DATETIME_RE_STR))

# e.g.  hst, hst-acs, hst-acs-darkfile
CONTEXT_OBS_INSTR_KIND_RE_STR = r"[a-z]{1,8}(\-[a-z0-9]{1,32}(\-[a-z0-9]{1,32})?)?" 

# e.g.   2040-02-22T12:01:30.4567,  hst-2040-02-22T12:01:30.4567, hst-acs-2040-02-22T12:01:30.4567, ...
CONTEXT_RE_STR = r"(?P<context>" + CONTEXT_OBS_INSTR_KIND_RE_STR + r"\-)?((?P<date>" + CONTEXT_DATETIME_RE_STR + r"|edit|operational))"
CONTEXT_RE = re.compile(complete_re(CONTEXT_RE_STR))

def is_mapping(mapping):
    """Return True IFF `mapping` has an extension indicating a CRDS mapping file."""
    return isinstance(mapping, python23.string_types) and mapping.endswith((".pmap", ".imap", ".rmap"))

def is_mapping_spec(mapping):
    """Return True IFF `mapping` is a mapping name *or* a date based mapping specification.
    
    Date-based specifications can be interpreted by the CRDS server with respect to the operational
    context history to determine the default operational context which was in use at that date.
    This function verifies syntax only,  not the existence of corresponding context.
    
    >>> is_mapping_spec("hst.pmap")
    True
    
    >>> is_mapping_spec("foo.pmap")
    True
    
    >>> is_mapping_spec("foo")
    False
    
    >>> is_mapping_spec("hst-2040-01-29T12:00:00")
    True

    >>> is_mapping_spec("hst-acs-2040-01-29T12:00:00")
    True

    >>> is_mapping_spec("hst-acs-darkfile-2040-01-29T12:00:00")
    True
    
    >>> is_mapping_spec("2040-01-29T12:00:00")
    True
    
    >>> is_mapping_spec("hst-edit")
    True
    
    >>> is_mapping_spec("jwst-operational")
    True
    
    >>> is_mapping_spec("hst-foo")
    False
    """
    return is_mapping(mapping) or (isinstance(mapping, python23.string_types) and bool(CONTEXT_RE.match(mapping)))

<<<<<<< HEAD
=======
def is_context(mapping):
    """Return True IFF `mapping` has an extension indicating a CRDS CONTEXT, i.e. .pmap."""
    return isinstance(mapping, python23.string_types) and mapping.endswith((".pmap",))

def is_context_spec(mapping):
    """Return True IFF `mapping` is a mapping name *or* a date based mapping specification.
    
    Date-based specifications can be interpreted by the CRDS server with respect to the operational
    context history to determine the default operational context which was in use at that date.
    This function verifies syntax only,  not the existence of corresponding context.
    
    >>> is_context_spec("hst_0042.pmap")
    True
    
    >>> is_context_spec("hst.pmap")
    True
    
    >>> is_context_spec("foo.pmap")
    True
    
    >>> is_context_spec("foo")
    False
    
    >>> is_context_spec("hst-2040-01-29T12:00:00")
    True

    >>> is_context_spec("hst-acs-2040-01-29T12:00:00")
    False
    """
    return is_context(mapping) or (isinstance(mapping, python23.string_types) and bool(PIPELINE_CONTEXT_RE.match(mapping)))

>>>>>>> 86ac1913
def is_date_based_mapping_spec(mapping):
    """Return True IFF `mapping` is a date based specification (not a filename).
 
    >>> is_date_based_mapping_spec("2040-01-29T12:00:00")
    True
 
    >>> is_date_based_mapping_spec("hst.pmap")
    False
    """
    return is_mapping_spec(mapping) and not is_mapping(mapping)

def locate_mapping(mappath, observatory=None):
    """Return the CRDS cache path for mapping `mappath` if it has no directory,
    otherwise returns mappath as-is.
    """
    if os.path.dirname(mappath):
        return mappath
    return relocate_mapping(mappath, observatory)

def relocate_mapping(mappath, observatory=None):
    """Return the CRDS cache path where CRDS mapping `mappath` should be
    be located,  replacing the path in `mappath` with the cache path.
    """
    if observatory is None:
        observatory = mapping_to_observatory(mappath)
    return os.path.join(get_crds_mappath(observatory), os.path.basename(mappath))

def mapping_exists(mapping):
    """Return True IFF `mapping` exists on the local file system."""
    return os.path.exists(locate_mapping(mapping))

# These are name based but could be written as slower check-the-mapping
# style functions.
def mapping_to_observatory(context_file):
    """
    >>> mapping_to_observatory('hst.pmap')
    'hst'
    >>> mapping_to_observatory('hst_0000.pmap')
    'hst'
    >>> mapping_to_observatory('hst_acs_biasfile_0000.rmap')
    'hst'
    """
    return os.path.basename(context_file).split("_")[0].split(".")[0]

def mapping_to_instrument(context_file):
    """
    >>> mapping_to_instrument('hst_acs_biasfile.rmap')
    'acs'
    """
    return os.path.basename(context_file).split("_")[1].split(".")[0]

def mapping_to_filekind(context_file):
    """
    >>> mapping_to_filekind('hst_acs_biasfile.rmap')
    'biasfile'
    """
    return os.path.basename(context_file).split("_")[2].split(".")[0]

# -------------------------------------------------------------------------------------

def get_crds_state(clear_existing=False, clear_server_url=False):
    """Capture the current CRDS configuration and return it as a dictionary.
    Intended for customizing state during self-tests and restoring during teardown.
    
    if `clear_existing` is True,  the CRDS environment settings are cleared and
    defaults are used.

    if `clear_server_url` is not True,  the CRDS_SERVER_URL is not changed by 
    `clear_existing` above.  So by default,  CRDS_SERVER_URL is immune to `clear_existing`.
    """
    env = { key : val for key, val in os.environ.items() if key.startswith("CRDS_") }
    env["CRDS_REF_SUBDIR_MODE"] = CRDS_REF_SUBDIR_MODE
    if clear_existing:
        clear_crds_state(clear_server_url)
    return env

def set_crds_state(old_state):
    """Restore the configuration of CRDS returned by get_crds_state()."""
    global CRDS_REF_SUBDIR_MODE
    clear_crds_state()
    for key, val in old_state.items():
        os.environ[key] = val
    CRDS_REF_SUBDIR_MODE = old_state["CRDS_REF_SUBDIR_MODE"]

def clear_crds_state(clear_server_url=False):
    """Wipe out the existing configuration variable state of CRDS.

    if `clear_server_url` is not True,  the CRDS server is not changed by 
    `clear_existing` above.  So,  by default,  CRDS_SERVER_URL is immune to 
    `clear_existing`.
    """
    for var in list(os.environ.keys()):
        if var.startswith("CRDS_") and (var != "CRDS_SERVER_URL" or clear_server_url):
            os.environ.pop(var)
    CRDS_REF_SUBDIR_MODE = None


# -------------------------------------------------------------------------------------

def test():
    """Run doctests on crds.config module."""
    import doctest
    from . import config
    return doctest.testmod(config)
<|MERGE_RESOLUTION|>--- conflicted
+++ resolved
@@ -375,24 +375,15 @@
     >>> get_crds_env_context()
     Traceback (most recent call last):
     ...
-    AssertionError: If set, CRDS_CONTEXT should specify a pipeline mapping,  e.g. 'jwst.pmap', not 'jwst_miri_0022.imap'
+    AssertionError: Only set CRDS_CONTEXT to a literal or symbolic context (.pmap), e.g. jwst_0042.pmap,  jwst-2014-10-15T00:15:21, jwst-operational,  not 'jwst_miri_0022.imap'
    
-    >>> os.environ["CRDS_CONTEXT"] = "/nowhere/to/be/found/jwst_0042.pmap"    
-    >>> get_crds_env_context()
-    Traceback (most recent call last):
-    ...
-    AssertionError: Can't find pipeline mapping specified by CRDS_CONTEXT = '/nowhere/to/be/found/jwst_0042.pmap' at '/nowhere/to/be/found/jwst_0042.pmap'
-
     >>> del os.environ["CRDS_CONTEXT"]
     >>> get_crds_env_context()
     """
     context = os.environ.get("CRDS_CONTEXT", None)
-    if context is not None:
-        where = locate_mapping(context)
-        assert context.endswith(".pmap"), \
-            "If set, CRDS_CONTEXT should specify a pipeline mapping,  e.g. 'jwst.pmap', not " + repr(context)
-        assert os.path.exists(where), \
-            "Can't find pipeline mapping specified by CRDS_CONTEXT = " + repr(context) + " at " + repr(where)
+    if context:
+        assert is_context_spec(context), \
+            "Only set CRDS_CONTEXT to a literal or symbolic context (.pmap), e.g. jwst_0042.pmap,  jwst-2014-10-15T00:15:21, jwst-operational,  not " + repr(context)
     return context
 
 CRDS_IGNORE_MAPPING_CHECKSUM = BooleanConfigItem("CRDS_IGNORE_MAPPING_CHECKSUM", False,
@@ -695,11 +686,15 @@
 
 # e.g.  hst, hst-acs, hst-acs-darkfile
 CONTEXT_OBS_INSTR_KIND_RE_STR = r"[a-z]{1,8}(\-[a-z0-9]{1,32}(\-[a-z0-9]{1,32})?)?" 
+CONTEXT_OBS_RE_STR = r"[a-z]{1,8}" 
 
 # e.g.   2040-02-22T12:01:30.4567,  hst-2040-02-22T12:01:30.4567, hst-acs-2040-02-22T12:01:30.4567, ...
 CONTEXT_RE_STR = r"(?P<context>" + CONTEXT_OBS_INSTR_KIND_RE_STR + r"\-)?((?P<date>" + CONTEXT_DATETIME_RE_STR + r"|edit|operational))"
 CONTEXT_RE = re.compile(complete_re(CONTEXT_RE_STR))
 
+PIPELINE_CONTEXT_RE_STR = r"(?P<context>" + CONTEXT_OBS_RE_STR + r"\-)?((?P<date>" + CONTEXT_DATETIME_RE_STR + r"|edit|operational))"
+PIPELINE_CONTEXT_RE = re.compile(complete_re(PIPELINE_CONTEXT_RE_STR))
+
 def is_mapping(mapping):
     """Return True IFF `mapping` has an extension indicating a CRDS mapping file."""
     return isinstance(mapping, python23.string_types) and mapping.endswith((".pmap", ".imap", ".rmap"))
@@ -743,8 +738,6 @@
     """
     return is_mapping(mapping) or (isinstance(mapping, python23.string_types) and bool(CONTEXT_RE.match(mapping)))
 
-<<<<<<< HEAD
-=======
 def is_context(mapping):
     """Return True IFF `mapping` has an extension indicating a CRDS CONTEXT, i.e. .pmap."""
     return isinstance(mapping, python23.string_types) and mapping.endswith((".pmap",))
@@ -776,7 +769,6 @@
     """
     return is_context(mapping) or (isinstance(mapping, python23.string_types) and bool(PIPELINE_CONTEXT_RE.match(mapping)))
 
->>>>>>> 86ac1913
 def is_date_based_mapping_spec(mapping):
     """Return True IFF `mapping` is a date based specification (not a filename).
  
