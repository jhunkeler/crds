--- conflicted
+++ resolved
@@ -1,8 +1,4 @@
-<<<<<<< HEAD
-__svn_version__ = '1760:1769M'
-=======
 __svn_version__ = '1776M'
->>>>>>> c65fe9bb
 
 __full_svn_info__ = '''
 Path: .
@@ -10,20 +6,11 @@
 URL: https://aeon.stsci.edu/ssb/svn/crds/trunk
 Repository Root: https://aeon.stsci.edu/ssb/svn/crds
 Repository UUID: 0d8f46c8-9b30-49d0-b470-0f6283dc92e8
-<<<<<<< HEAD
-Revision: 1760
-Node Kind: directory
-Schedule: normal
-Last Changed Author: jmiller@stsci.edu
-Last Changed Rev: 1760
-Last Changed Date: 2014-09-02 14:53:34 -0400 (Tue, 02 Sep 2014)
-=======
 Revision: 1776
 Node Kind: directory
 Schedule: normal
 Last Changed Author: jmiller@stsci.edu
 Last Changed Rev: 1776
 Last Changed Date: 2014-09-05 14:50:31 -0400 (Fri, 05 Sep 2014)
->>>>>>> c65fe9bb
 
 '''