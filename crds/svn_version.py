<<<<<<< HEAD
__svn_version__ = '1883M'
=======
__svn_version__ = '1884M'
>>>>>>> f3780fdd

__full_svn_info__ = '''
Path: .
URL: https://aeon.stsci.edu/ssb/svn/crds/branches/opus_2014.4
Repository Root: https://aeon.stsci.edu/ssb/svn/crds
Repository UUID: 0d8f46c8-9b30-49d0-b470-0f6283dc92e8
<<<<<<< HEAD
Revision: 1883
Node Kind: directory
Schedule: normal
Last Changed Author: jmiller@stsci.edu
Last Changed Rev: 1881
Last Changed Date: 2014-10-08 17:31:44 -0400 (Wed, 08 Oct 2014)
=======
Revision: 1884
Node Kind: directory
Schedule: normal
Last Changed Author: jmiller@stsci.edu
Last Changed Rev: 1883
Last Changed Date: 2014-10-09 13:52:55 -0400 (Thu, 09 Oct 2014)
>>>>>>> f3780fdd

'''<|MERGE_RESOLUTION|>--- conflicted
+++ resolved
@@ -1,28 +1,15 @@
-<<<<<<< HEAD
-__svn_version__ = '1883M'
-=======
-__svn_version__ = '1884M'
->>>>>>> f3780fdd
+__svn_version__ = '1885M'
 
 __full_svn_info__ = '''
 Path: .
 URL: https://aeon.stsci.edu/ssb/svn/crds/branches/opus_2014.4
 Repository Root: https://aeon.stsci.edu/ssb/svn/crds
 Repository UUID: 0d8f46c8-9b30-49d0-b470-0f6283dc92e8
-<<<<<<< HEAD
-Revision: 1883
+Revision: 1885
 Node Kind: directory
 Schedule: normal
 Last Changed Author: jmiller@stsci.edu
-Last Changed Rev: 1881
-Last Changed Date: 2014-10-08 17:31:44 -0400 (Wed, 08 Oct 2014)
-=======
-Revision: 1884
-Node Kind: directory
-Schedule: normal
-Last Changed Author: jmiller@stsci.edu
-Last Changed Rev: 1883
-Last Changed Date: 2014-10-09 13:52:55 -0400 (Thu, 09 Oct 2014)
->>>>>>> f3780fdd
+Last Changed Rev: 1884
+Last Changed Date: 2014-10-09 13:59:17 -0400 (Thu, 09 Oct 2014)
 
 '''