<<<<<<< HEAD
__svn_version__ = '2767M'
=======
__svn_version__ = '2772M'
>>>>>>> 8db4b159

__full_svn_info__ = '''
Path: .
Working Copy Root Path: /Users/jmiller/work/workspace_crds/CRDS
URL: https://aeon.stsci.edu/ssb/svn/crds/branches/opus_2015_3dms
Repository Root: https://aeon.stsci.edu/ssb/svn/crds
Repository UUID: 0d8f46c8-9b30-49d0-b470-0f6283dc92e8
<<<<<<< HEAD
Revision: 2767
Node Kind: directory
Schedule: normal
Last Changed Author: jmiller@stsci.edu
Last Changed Rev: 2765
Last Changed Date: 2015-12-17 16:07:57 -0500 (Thu, 17 Dec 2015)
=======
Revision: 2772
Node Kind: directory
Schedule: normal
Last Changed Author: jmiller@stsci.edu
Last Changed Rev: 2772
Last Changed Date: 2015-12-21 13:46:19 -0500 (Mon, 21 Dec 2015)
>>>>>>> 8db4b159

'''<|MERGE_RESOLUTION|>--- conflicted
+++ resolved
@@ -1,29 +1,15 @@
-<<<<<<< HEAD
-__svn_version__ = '2767M'
-=======
 __svn_version__ = '2772M'
->>>>>>> 8db4b159
 
 __full_svn_info__ = '''
 Path: .
-Working Copy Root Path: /Users/jmiller/work/workspace_crds/CRDS
-URL: https://aeon.stsci.edu/ssb/svn/crds/branches/opus_2015_3dms
+URL: https://aeon.stsci.edu/ssb/svn/crds/trunk
 Repository Root: https://aeon.stsci.edu/ssb/svn/crds
 Repository UUID: 0d8f46c8-9b30-49d0-b470-0f6283dc92e8
-<<<<<<< HEAD
-Revision: 2767
-Node Kind: directory
-Schedule: normal
-Last Changed Author: jmiller@stsci.edu
-Last Changed Rev: 2765
-Last Changed Date: 2015-12-17 16:07:57 -0500 (Thu, 17 Dec 2015)
-=======
 Revision: 2772
 Node Kind: directory
 Schedule: normal
 Last Changed Author: jmiller@stsci.edu
 Last Changed Rev: 2772
 Last Changed Date: 2015-12-21 13:46:19 -0500 (Mon, 21 Dec 2015)
->>>>>>> 8db4b159
 
 '''