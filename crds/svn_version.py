--- conflicted
+++ resolved
@@ -1,26 +1,16 @@
-__svn_version__ = '1942M'
+__svn_version__ = '1944M'
 
 __full_svn_info__ = '''
 Path: .
-<<<<<<< HEAD
+Working Copy Root Path: /Users/jmiller/work/workspace_crds/CRDS
 URL: https://aeon.stsci.edu/ssb/svn/crds/trunk
-=======
-Working Copy Root Path: /Users/jmiller/work/workspace_crds/CRDS
-URL: https://aeon.stsci.edu/ssb/svn/crds/branches/jwst_rmap_relevance
->>>>>>> 049f9afc
 Repository Root: https://aeon.stsci.edu/ssb/svn/crds
 Repository UUID: 0d8f46c8-9b30-49d0-b470-0f6283dc92e8
-Revision: 1942
+Revision: 1944
 Node Kind: directory
 Schedule: normal
-<<<<<<< HEAD
-Last Changed Author: eisenham
-Last Changed Rev: 1935
-Last Changed Date: 2014-10-21 16:55:13 -0400 (Tue, 21 Oct 2014)
-=======
 Last Changed Author: jmiller@stsci.edu
-Last Changed Rev: 1942
-Last Changed Date: 2014-10-22 13:37:20 -0400 (Wed, 22 Oct 2014)
->>>>>>> 049f9afc
+Last Changed Rev: 1943
+Last Changed Date: 2014-10-22 15:49:10 -0400 (Wed, 22 Oct 2014)
 
 '''