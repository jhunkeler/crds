<<<<<<< HEAD
__svn_version__ = '2493M'
=======
__svn_version__ = '2494M'
>>>>>>> 7915d2ad

__full_svn_info__ = '''
Path: .
URL: https://aeon.stsci.edu/ssb/svn/crds/branches/opus_2015.2-server
Repository Root: https://aeon.stsci.edu/ssb/svn/crds
Repository UUID: 0d8f46c8-9b30-49d0-b470-0f6283dc92e8
<<<<<<< HEAD
Revision: 2493
Node Kind: directory
Schedule: normal
Last Changed Author: jmiller@stsci.edu
Last Changed Rev: 2484
Last Changed Date: 2015-07-17 13:00:56 -0400 (Fri, 17 Jul 2015)
=======
Revision: 2494
Node Kind: directory
Schedule: normal
Last Changed Author: jmiller@stsci.edu
Last Changed Rev: 2493
Last Changed Date: 2015-07-27 17:01:37 -0400 (Mon, 27 Jul 2015)
>>>>>>> 7915d2ad

'''<|MERGE_RESOLUTION|>--- conflicted
+++ resolved
@@ -1,28 +1,15 @@
-<<<<<<< HEAD
-__svn_version__ = '2493M'
-=======
-__svn_version__ = '2494M'
->>>>>>> 7915d2ad
+__svn_version__ = '2495M'
 
 __full_svn_info__ = '''
 Path: .
 URL: https://aeon.stsci.edu/ssb/svn/crds/branches/opus_2015.2-server
 Repository Root: https://aeon.stsci.edu/ssb/svn/crds
 Repository UUID: 0d8f46c8-9b30-49d0-b470-0f6283dc92e8
-<<<<<<< HEAD
-Revision: 2493
+Revision: 2495
 Node Kind: directory
 Schedule: normal
 Last Changed Author: jmiller@stsci.edu
-Last Changed Rev: 2484
-Last Changed Date: 2015-07-17 13:00:56 -0400 (Fri, 17 Jul 2015)
-=======
-Revision: 2494
-Node Kind: directory
-Schedule: normal
-Last Changed Author: jmiller@stsci.edu
-Last Changed Rev: 2493
-Last Changed Date: 2015-07-27 17:01:37 -0400 (Mon, 27 Jul 2015)
->>>>>>> 7915d2ad
+Last Changed Rev: 2494
+Last Changed Date: 2015-07-31 10:47:41 -0400 (Fri, 31 Jul 2015)
 
 '''