"""This module implements the "heavy" getreferences() top level interface.  

The "light" client is defined in the crds.client package and is entirely
dependent on the server for computing best references.  The advantage of the
"light" client is that it is comparatively simple code that has shallower
dependencies on the core library.

In contrast, the "heavy" client defined here provides a number of advanced 
features which depend on a full installation of the core library:

1. The ability to compute best references locally as a baseline behavior.

2. The ability to automatically "fall up" to the server when the local code 
is deemed obsolete.

3. The ability to "fall back" to local code when the server cannot be reached.

4. The ability to make client-vs-server CRDS s/w version comparisons to determine
when local code is obsolete.

5. The ability to record the last operational context and use it when the 
server cannot be contacted.

6. The ability to define the context based on an env var.

7. The ability to fall back to pre-installed contexts if no context is defined
through the network, parameter, or environment variable mechanisms.
"""
from __future__ import print_function
from __future__ import division
from __future__ import absolute_import
import os
import pprint
import ast
import traceback
import uuid
import fnmatch 

from . import rmap, log, utils, config
from crds.client import api
from crds.log import srepr
from crds.exceptions import CrdsError, CrdsBadRulesError, CrdsBadReferenceError, CrdsNetworkError
from crds import python23
# import crds  forward

__all__ = ["getreferences", "getrecommendations"]

# ============================================================================

# ============================================================================

# !!!!! interface to jwst.stpipe.crds_client
def getreferences(parameters, reftypes=None, context=None, ignore_cache=False,
                  observatory="jwst", fast=False):
    """
    This is the top-level get reference call for all of CRDS.  Based on
    `parameters`, getreferences() will download/cache the corresponding best
    reference and mapping files and return a map from reference file types to
    local reference file locations.
    
    parameters      { str:  str,int,float,bool, ... }
    
      `parameters` should be a dictionary-like object mapping best reference 
      matching parameters to their values for this dataset.
    
    reftypes        [ str, ... ] 
    
      If `reftypes` is None,  return all possible reference types.   Otherwise
      return the reference types specified by `reftypes`.
    
    context         str
    
      Specifies the pipeline context,  i.e. specific version of CRDS rules used 
      to do the best references match.   If `context` is None,  use the latest 
      available context.

    ignore_cache    bool

      If `ignore_cache` is True,  download files from server even if already present.
    
    observatory     str
    
       nominally 'jwst' or 'hst'.
       
    fast            bool
    
      If fast is True, skip verbose output, parameter screening, implicit config update, and bad reference checking.
    
    Returns { reftype : cached_bestref_path }
    
      returns a mapping from types requested in `reftypes` to the path for each
      cached reference file.
    """
    final_context, bestrefs = _initial_recommendations("getreferences",
        parameters, reftypes, context, ignore_cache, observatory, fast)
    
    # Attempt to cache the recommended references,  which unlike dump_mappings
    # should work without network access if files are already cached.
    best_refs_paths = api.cache_references(
        final_context, bestrefs, ignore_cache=ignore_cache)
    
    return best_refs_paths

def getrecommendations(parameters, reftypes=None, context=None, ignore_cache=False,
                       observatory="jwst", fast=False):
    """
    getrecommendations() returns the best references for the specified `parameters`
    and pipeline `context`.   Unlike getreferences(),  getrecommendations() does
    not attempt to cache the files locally.
        
    parameters      { str:  str,int,float,bool, ... }
    
      `parameters` should be a dictionary-like object mapping best reference 
      matching parameters to their values for this dataset.
    
    reftypes        [ str, ... ] 
    
      If `reftypes` is None,  return all possible reference types.   Otherwise
      return the reference types specified by `reftypes`.
    
    context         str
    
      Specifies the pipeline context,  i.e. specific version of CRDS rules used 
      to do the best references match.   If `context` is None,  use the latest 
      available context.

    ignore_cache    bool

      If `ignore_cache` is True,  download files from server even if already present.
    
    observatory     str
    
       nominally 'jwst' or 'hst'.
    
    fast            bool
    
      If fast is True, skip verbose output, parameter screening, implicit config update, and bad reference checking.
    
    Returns { reftype : bestref_basename }
    
      returns a mapping from types requested in `reftypes` to the path for each
      cached reference file.
    """
    _final_context, bestrefs = _initial_recommendations("getrecommendations",
        parameters, reftypes, context, ignore_cache, observatory, fast)    

    return bestrefs

def _initial_recommendations(
        name, parameters, reftypes=None, context=None, ignore_cache=False, observatory="jwst", fast=False):

    """shared logic for getreferences() and getrecommendations()."""

    if not fast:
        log.verbose("="*120)
        log.verbose(name + "() CRDS version: ", version_info())
        log.verbose(name + "() server:", api.get_crds_server())
        log.verbose(name + "() observatory:", observatory)
        log.verbose(name + "() parameters:\n", log.PP(parameters), verbosity=65)
        log.verbose(name + "() reftypes:", reftypes)
        log.verbose(name + "() context:", repr(context))
        log.verbose(name + "() ignore_cache:", ignore_cache)
        for var in os.environ:
            if var.upper().startswith("CRDS"):
                log.verbose(var, "=", repr(os.environ[var]))
    
        check_observatory(observatory)
        check_parameters(parameters)
        check_reftypes(reftypes)
        check_context(context)  

    mode, final_context = get_processing_mode(observatory, context)

    log.verbose("Final effective context is", repr(final_context))

    if mode == "local":
        log.verbose("Computing best references locally.")
        bestrefs = local_bestrefs(
            parameters, reftypes=reftypes, context=final_context, ignore_cache=ignore_cache)
    else:
        log.verbose("Computing best references remotely.")
        bestrefs = api.get_best_references(final_context, parameters, reftypes=reftypes)
    
    if not fast:   
        # nominally fast=True (this is skipped) in crds.bestrefs,  used for HST and reprocessing
        # because bestrefs sreprocessing determinations for two contexts which run on 100's of 
        # thousands of datasets and should only report bad files once and only when arising from 
        # the new vs. the old context.
        update_config_info(observatory)
        log.verbose(name + "() results:\n", log.PP(bestrefs), verbosity=65)
        instrument = utils.header_to_instrument(parameters)
        warn_bad_context(observatory, final_context, instrument)        
        warn_bad_references(observatory, bestrefs)
    
    return final_context, bestrefs

# ============================================================================

# This is cached because it should only produce output *once* per program run.
@utils.cached
def warn_bad_context(observatory, context, instrument=None):
    """Issue a warning if `context` is a known bad file, or contains bad files."""
    bad_contained = get_bad_mappings_in_context(observatory, context, instrument)
    if bad_contained:
        msg = log.format("Final context", repr(context), 
                         "is marked as scientifically invalid based on:", log.PP(bad_contained))
        if config.ALLOW_BAD_RULES:
            log.warning(msg)
        else:
            raise CrdsBadRulesError(msg)

# This is cached because it can be called multiple times for a single dataset,
# both withing warn_bad_mappings and elsewhere.
@utils.cached
def get_bad_mappings_in_context(observatory, context, instrument=None):
    """Return the list of bad files (defined by the server) contained by `context`."""
    if instrument is None:
        check_context = context
    else:
        check_context = rmap.get_cached_mapping(context).get_imap(instrument).basename
    bad_mappings = get_config_info(observatory).bad_files_set
    context_mappings = mapping_names(check_context)
    return sorted(list(context_mappings & bad_mappings))

def mapping_names(context):
    """Return the full set of mapping names associated with `context`,  compute locally if possible,
    else consult server.
    """
    try:
        mapping = crds.get_cached_mapping(context)
        contained_mappings = mapping.mapping_names()
    except IOError:
        contained_mappings = api.get_mapping_names(context)
    return set(contained_mappings)

# ============================================================================

def warn_bad_references(observatory, bestrefs):
    """Scan `bestrefs` mapping { filekind : bestref_path, ...} for bad references."""
    for reftype, refpath in bestrefs.items():
        warn_bad_reference(observatory, reftype, refpath)

def warn_bad_reference(observatory, reftype, reference):
    """Return True IFF `reference` is in the set of scientifically invalid files for `observatory`.
    
    reference   the CRDS pathname or basename for a reference to check
    bad_files   None or a set of scientifically invalid files.
    
    """
    ref = os.path.basename(reference)
    bad_files = get_config_info(observatory).bad_files_set
    if ref in bad_files:
        msg = log.format("Recommended reference", repr(ref), "of type", repr(reftype), 
                         "is designated scientifically invalid.")
        if config.ALLOW_BAD_REFERENCES:
            log.warning(msg)
        else:
            raise CrdsBadReferenceError(msg)

<<<<<<< HEAD
=======
def mapping_names(context):
    """Return the full set of mapping names associated with `context`,  compute locally if possible,
    else consult server.
    """
    try:
        mapping = get_symbolic_mapping(context)
        contained_mappings = mapping.mapping_names()
    except IOError:
        contained_mappings = api.get_mapping_names(context)
    return set(contained_mappings)

def get_bad_mappings_in_context(observatory, context):
    """Return the list of bad files (defined by the server) contained by `context`."""
    bad_mappings = get_config_info(observatory).bad_files_set
    context_mappings = mapping_names(context)
    return sorted(list(context_mappings & bad_mappings))

>>>>>>> 5adf0527
# ============================================================================

def check_observatory(observatory):
    """Make sure `observatory` is valid."""
    assert observatory in ["hst", "jwst", "tobs"]

def check_parameters(header):
    """Make sure dict-like `header` is a mapping from strings to simple types."""
    header = dict(header)
    keys = list(header.keys())
    for key in keys:
        assert isinstance(key, python23.string_types), \
            "Non-string key " + repr(key) + " in parameters."
        try:
            header[key]
        except Exception as exc:
            raise ValueError("Can't fetch mapping key " + repr(key) + 
                             " from parameters: " + repr(str(exc)))
        if not isinstance(header[key], (python23.string_types, float, int, bool)):
            log.verbose_warning("Parameter " + repr(key) + " isn't a string, float, int, or bool.   Dropping.", verbosity=90)
            del header[key]

def check_reftypes(reftypes):
    """Make sure reftypes is a sequence of string identifiers."""
    assert isinstance(reftypes, (list, tuple, type(None))), \
        "reftypes must be a list or tuple of strings, or sub-class of those."
    if reftypes is not None:
        for reftype in reftypes:
            assert isinstance(reftype, python23.string_types), \
                "each reftype must be a string, .e.g. biasfile or darkfile."
                
def check_context(context):
    """Make sure `context` is a pipeline or instrument mapping."""
    if context is None:
        return
    assert config.is_mapping_spec(context), \
                "context should specify a pipeline or instrument mapping, .e.g. hst_0023.pmap,  or a date based spec, e.g. hst-2018-01-21T12:32:05"

# ============================================================================

def local_bestrefs(parameters, reftypes, context, ignore_cache=False):
    """Perform bestref computations locally,  contacting the network only to
    obtain references or mappings which are not already cached locally.
    In the case of the default "auto" mode,  assuming it has an up-to-date client
    CRDS will only use the server for status and to transfer files.
    """
    # Make sure pmap_name is actually present in the local machine's cache.
    # First assume the context files are already here and try to load them.   
    # If that fails,  attempt to get them from the network, then load them.
    try:
        if ignore_cache:
            raise IOError("explicitly ignoring cache.")
        # Finally do the best refs computation using pmap methods from local code.
        return hv_best_references(context, parameters, reftypes)
    except IOError as exc:
        log.verbose("Caching mapping files for context", srepr(context))
        try:
            api.dump_mappings(context, ignore_cache=ignore_cache)
        except CrdsError as exc:
            traceback.print_exc()
            raise CrdsNetworkError("Failed caching mapping files: " + str(exc))
        return hv_best_references(context, parameters, reftypes)

# =============================================================================

def hv_best_references(context_file, header, include=None, condition=True):
    """Compute the best references for `header` for the given CRDS
    `context_file`.   This is a local computation using local rmaps and
    CPU resources.   If `include` is None,  return results for all
    filekinds appropriate to `header`,  otherwise return only those
    filekinds listed in `include`.
    """
    ctx = get_symbolic_mapping(context_file, cached=True)
    minheader = ctx.minimize_header(header)
    log.verbose("Bestrefs header:\n", log.PP(minheader))
    if condition:
        minheader = utils.condition_header(minheader)
    return ctx.get_best_references(minheader, include=include)

# ============================================================================

# !!!!! interface to jwst.stpipe.crds_client

# Because get_processing_mode is a cached function,  it's results will not
# change after the first call without some special action.

@utils.cached
def get_processing_mode(observatory, context=None):
    """Return the processing mode (local, remote) and the .pmap name to be used
    for best references selections.
    """
    info = get_config_info(observatory)
        
    final_context = get_final_context(info, context)
    
    return info.effective_mode, final_context

def get_final_context(info, context):
    """Based on env CRDS_CONTEXT, the `context` parameter, and the server's reported,
    cached, or defaulted `operational_context`,  choose the pipeline mapping which 
    defines the reference selection rules.
    
    Returns   a .pmap name
    """
    env_context = config.get_crds_env_context()
    if context:  # context parameter trumps all, <observatory>-operational is default
        input_context = context
        log.verbose("Using reference file selection rules", srepr(input_context), "defined by caller.")
        info.status = "context parameter"
    elif env_context:
        input_context = env_context
        log.verbose("Using reference file selection rules", srepr(input_context), 
                    "defined by environment CRDS_CONTEXT.")
        info.status = "env var CRDS_CONTEXT"
    else:
        input_context = str(info.operational_context)
        log.verbose("Using reference selection rules", srepr(input_context), "defined by", info.status + ".")
    final_context = translate_date_based_context(info, input_context)
    return final_context

def translate_date_based_context(info, context):
    """Check to see if `input_context` is based upon date rather than a context filename.  If it's 
    just a filename,  return it.  If it's a date spec,  ask the server to interpret the date into 
    a context filename.   If it's a date spec and not `connected`,  raise an exception.
    """
    if config.is_mapping(context):
        return context
    else:
        if not info.connected:
            if context == info.observatory + "-operational":
                return info["operational_context"]
            else:
                raise CrdsError("Specified CRDS context by date '{}' and CRDS server is not reachable.".format(context))
        try:
            translated = api.get_context_by_date(context, observatory=info.observatory)
        except Exception as exc:
            log.error("Failed to translate date based context", repr(context), ":", str(exc))
            raise
        log.verbose("Date based context spec", repr(context), "translates to", repr(translated) + ".", verbosity=80)
        return translated

# ============================================================================

class ConfigInfo(utils.Struct):
    """Encapsulate CRDS cache config info."""
    def __init__(self, *args, **keys):
        self.status = None
        self.connected = None
        super(ConfigInfo, self).__init__(*args, **keys)

    @property
    def bad_files_set(self):
        """Return the set of references and mappings which are considered scientifically invalid."""
        return set(self.bad_files_list)
    
    @property
    def effective_mode(self):
        """Based on environment CRDS_MODE,  connection status,  and server config force_remote_mode flag,
        determine whether best refs should be computed locally or on the server.   Simple unless 
        CRDS_MODE defaults to "auto" in which case the effective mode is "remote" when connected and
        the server sets force_remote_mode to True.
        
        returns 'local' or 'remote'
        """
        mode = config.get_crds_processing_mode()  # local, remote, auto
        if mode == "auto":
            eff_mode = "remote" if (self.connected and hasattr(self, "force_remote_mode") and self.force_remote_mode) else "local"
        else:
            eff_mode = mode   # explicitly local or remote
            if eff_mode == "remote" and not self.connected:
                raise CrdsError("Can't compute 'remote' best references while off-line.  Set CRDS_MODE to 'local' or 'auto'.")
            if eff_mode == "local" and self.force_remote_mode:
                log.warning("Computing bestrefs locally with obsolete client.   Recommended references may be sub-optimal.")
        return eff_mode

@utils.cached
def get_config_info(observatory):
    """Get the operational context and server s/w version from (in order of priority):
    
    1. The server.
    2. The cache from a prior server access.
    3. The basic CRDS installation.
    
    Return ConfigInfo
    """
    try:
        info = ConfigInfo(api.get_server_info())
        info.status = "server"
        info.connected = True
        log.verbose("Connected to server at", srepr(api.get_crds_server()))
        if info.effective_mode != "remote":
            if not config.writable_cache_or_verbose("Using cached configuration and default context."):
                info = load_server_info(observatory)
                info.status = "cache"
                info.connected = True
                log.verbose("Using CACHED CRDS reference assignment rules last updated on", repr(info.last_synced))
    except CrdsError as exc:
        if "serverless" not in api.get_crds_server():
            log.verbose_warning("Couldn't contact CRDS server:", srepr(api.get_crds_server()), ":", str(exc))
        info = load_server_info(observatory)
        info.status = "cache"
        info.connected = False
        log.verbose("Using CACHED CRDS reference assignment rules last updated on", repr(info.last_synced))
    return info

def update_config_info(observatory):
    """Write out any server update to the CRDS configuration information.
    Skip the update if: not connected to server, readonly cache, write protected config files.
    """
    if config.writable_cache_or_verbose("skipping config update."):
        info = get_config_info(observatory)
        if info.connected and info.effective_mode == "local":
            log.verbose("Connected to server and computing locally, updating CRDS cache config and operational context.")
            cache_server_info(info, observatory)  # save locally
        else:
            log.verbose("Not connected to CRDS server or operating in 'remote' mode,  skipping cache config update.", verbosity=65)

def cache_server_info(info, observatory):
    """Write down the server `info` dictionary to help configure off-line use."""
    path = config.get_crds_cfgpath(observatory)

    server_config_path = os.path.join(path, "server_config")
    cache_atomic_write(server_config_path, pprint.pformat(info), "SERVER INFO")

    # This is just a reference copy for debuggers,  the master is still the info file.
    bad_files_lines = "\n".join(info.bad_files_list)
    bad_files_path = os.path.join(path, "bad_files.txt")
    cache_atomic_write(bad_files_path, bad_files_lines, "BAD FILES LIST")

def cache_atomic_write(replace_path, contents, fail_warning):
    """Write string `contents` to cache file `replace_path` as an atomic action,
    issuing string `fail_warning` as a verbose exception warning if some aspect
    fails.   This is intended to support multiple processes using the CRDS
    cache in parallel,  as in parallel bestrefs in the pipeline.
    
    NOTE:  All writes to the cache configuration area should use this function
    to avoid concurrency issues with parallel processing.   Potentially this should
    be expanded to other non-config cache writes but is currently inappropriate
    for large data volumes (G's) since they're required to be in memory.
    """
    if utils.is_writable(replace_path, no_exist=True):
        try:
            log.verbose("CACHE updating:", repr(replace_path))
            utils.ensure_dir_exists(replace_path)
            temp_path = os.path.join(os.path.dirname(replace_path), str(uuid.uuid4()))
            mode = "w+" if isinstance(contents, python23.string_types) else "wb+"
            with open(temp_path, mode) as file_:
                file_.write(contents)
            os.rename(temp_path, replace_path)
        except Exception as exc:
            log.verbose_warning("CACHE Failed writing", repr(replace_path), 
                                ":", fail_warning, ":", repr(exc))
    else:
        log.verbose("CACHE Skipped update of readonly", repr(replace_path), ":", fail_warning)

def load_server_info(observatory):
    """Return last connected server status to help configure off-line use."""
    server_config = os.path.join(config.get_crds_cfgpath(observatory), "server_config")
    with log.fatal_error_on_exception("CRDS server connection and cache load FAILED.  Cannot continue. "
                         " See https://hst-crds.stsci.edu/docs/cmdline_bestrefs/ or https://jwst-crds.stsci.edu/docs/cmdline_bestrefs/ for more information on configuring CRDS."):
        with open(server_config) as file_:
            info = ConfigInfo(ast.literal_eval(file_.read()))
        info.status = "cache"
    return info

# XXXX Careful with version string length here, FITS has a 68 char limit which degrades to CONTINUE records
# XXXX which cause problems for other systems.
def version_info():
    """Return CRDS checkout URL and revision,  client side."""
    try:
        from . import git_version
        branch = revision = "none"
        for line in git_version.__full_version_info__.strip().split("\n"):
            if line.startswith("branch:"):
                branch = line.split()[1].strip()
            if line.startswith("sha1"):
                revision = line.split()[1].strip()
        return crds.__version__ + ", " + branch + ", " + revision
    except Exception:
        return "unknown"

@utils.cached
def get_context_parkeys(context, instrument):
    """Return the parkeys required by `instrument` under `context`,  or the subset required by 
    the .rmap `context`,  presumably of `instrument`.  Unlike get_required_parkeys(),  uniformly
    returns a list regardless of context/mapping type.
    
    Returns [ matching_parameter, ... ]
    """
    try:
        parkeys = get_symbolic_mapping(context).get_required_parkeys()
    except Exception:
        parkeys = api.get_required_parkeys(context)
    if isinstance(parkeys, (list,tuple)):
        return list(parkeys)
    else:
        return list(parkeys[instrument])

# ============================================================================
def list_mappings(observatory, glob_pattern):
    """Optimized version of "list_mappings" server api function which leverages
    mappings list given in server_info api rather than separate rpc call.  
    """
    info = get_config_info(observatory)
    return sorted([mapping for mapping in info.mappings if fnmatch.fnmatch(mapping, glob_pattern)])

def get_symbolic_mapping(
    mapping, observatory=None, cached=True, use_pickles=None, save_pickles=None, **keys):
    """Return a loaded mapping object,  first translating any date based or
    named contexts into a more primitive serial number only mapping name.

    This is basically the symbolic form of get_pickled_mapping().  Since the default
    setting of 'cached' is True,  it performs much like crds.get_cached_mapping()
    but also accepts abstract or date-based names.
    
    Typically the latest files submitted on the server but not yet operational:
    
    >> get_symbolic_mapping("jwst-edit")
    PipelineMapping('jwst_0153.pmap')

    What's running in the pipeline now:

    >> get_symbolic_mapping("jwst-operational")
    PipelineMapping('jwst_0126.pmap')

    What was running for a particular instrument, type, and date:

    >> get_symbolic_mapping("jwst-miri-flat-2015-01-01T00:20:05")
    ReferenceMapping('jwst_miri_flat_0012.rmap')

    WARNING: this is a high level feature which *requires* a server connection
    to interpret the symbolic name into a primitive name.
    """
    if observatory is None:
        abs_mapping = mapping
    else:
        info = get_config_info(observatory)
        abs_mapping = translate_date_based_context(info, mapping)
    return get_pickled_mapping(
        abs_mapping, cached=cached, use_pickles=use_pickles, save_pickles=save_pickles, **keys)

# ============================================================================

@utils.cached
def get_pickled_mapping(mapping, use_pickles=None, save_pickles=None, **keys):
    """Load CRDS mapping from a context pickle if possible, nominally as a file
    system optimization to prevent 100+ file reads.   
    """
    assert config.is_mapping(mapping), \
        "`mapping` must be a literal CRDS mapping name, not a date-based context specification."
    if use_pickles is None:
        use_pickles = config.USE_PICKLED_CONTEXTS
    if save_pickles is None:
        save_pickles = config.AUTO_PICKLE_CONTEXTS
    if use_pickles and config.is_simple_crds_mapping(mapping):
        try:
            loaded = load_pickled_mapping(mapping)
        except Exception:
            loaded = rmap.asmapping(mapping, **keys)
            if save_pickles:
                save_pickled_mapping(mapping, loaded)
    else:
        loaded = rmap.asmapping(mapping, **keys)
    return loaded

def load_pickled_mapping(mapping):
    """Load the pickle for `mapping` where `mapping` is canonically named and
    located in the CRDS cache.

    Although pickles for sub-mappings may exist, only the highest level pickle
    in the hierarchy is read.  In general pickles for sub-mappings should not
    exist because of storage waste.
    """
    pickle_file = config.locate_pickle(mapping + ".pkl")
    pickled = open(pickle_file, "rb").read()
    loaded = python23.pickle.loads(pickled)
    log.verbose("Loaded pickled context", repr(mapping))
    return loaded

def save_pickled_mapping(mapping, loaded):
    """Save live mapping `loaded` as a pickle under named based on `mapping` name."""
    pickle_file = config.locate_pickle(mapping + ".pkl")
    if not utils.is_writable(pickle_file):  # Don't even bother pickling
        log.verbose("Pickle file", repr(pickle_file), "is not writable,  skipping pickle save.")
        return
    with log.verbose_warning_on_exception("Failed saving pickle for", repr(mapping), "to", repr(pickle_file)):
        pickled = python23.pickle.dumps(loaded)
        cache_atomic_write(pickle_file, pickled, "CONTEXT PICKLE")

# =============================================================================

import crds # for __version__,  circular dependency.
<|MERGE_RESOLUTION|>--- conflicted
+++ resolved
@@ -257,26 +257,6 @@
         else:
             raise CrdsBadReferenceError(msg)
 
-<<<<<<< HEAD
-=======
-def mapping_names(context):
-    """Return the full set of mapping names associated with `context`,  compute locally if possible,
-    else consult server.
-    """
-    try:
-        mapping = get_symbolic_mapping(context)
-        contained_mappings = mapping.mapping_names()
-    except IOError:
-        contained_mappings = api.get_mapping_names(context)
-    return set(contained_mappings)
-
-def get_bad_mappings_in_context(observatory, context):
-    """Return the list of bad files (defined by the server) contained by `context`."""
-    bad_mappings = get_config_info(observatory).bad_files_set
-    context_mappings = mapping_names(context)
-    return sorted(list(context_mappings & bad_mappings))
-
->>>>>>> 5adf0527
 # ============================================================================
 
 def check_observatory(observatory):
